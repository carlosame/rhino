/* -*- Mode: java; tab-width: 8; indent-tabs-mode: nil; c-basic-offset: 4 -*-
 *
 * This Source Code Form is subject to the terms of the Mozilla Public
 * License, v. 2.0. If a copy of the MPL was not distributed with this
 * file, You can obtain one at http://mozilla.org/MPL/2.0/. */

package org.mozilla.javascript;

import java.io.Serializable;
import java.lang.reflect.*;
import java.text.MessageFormat;
import java.util.Locale;
import java.util.ResourceBundle;

import org.mozilla.javascript.ast.FunctionNode;
import org.mozilla.javascript.v8dtoa.DoubleConversion;
import org.mozilla.javascript.v8dtoa.FastDtoa;
import org.mozilla.javascript.xml.XMLObject;
import org.mozilla.javascript.xml.XMLLib;

/**
 * This is the class that implements the runtime.
 *
 * @author Norris Boyd
 */

public class ScriptRuntime {

    /**
     * No instances should be created.
     */
    protected ScriptRuntime() {
    }


    /**
     * Returns representation of the [[ThrowTypeError]] object.
     * See ECMA 5 spec, 13.2.3
     *
     * @deprecated {@link #typeErrorThrower(Context)}
     */
    @Deprecated
    public static BaseFunction typeErrorThrower() {
      return typeErrorThrower(Context.getCurrentContext());
    }

    /**
     * Returns representation of the [[ThrowTypeError]] object.
     * See ECMA 5 spec, 13.2.3
     */
    public static BaseFunction typeErrorThrower(Context cx) {
      if (cx.typeErrorThrower == null) {
        BaseFunction thrower = new BaseFunction() {
          static final long serialVersionUID = -5891740962154902286L;

          @Override
          public Object call(Context cx, Scriptable scope, Scriptable thisObj, Object[] args) {
            throw typeError0("msg.op.not.allowed");
          }
          @Override
          public int getLength() {
            return 0;
          }
        };
        ScriptRuntime.setFunctionProtoAndParent(thrower, cx.topCallScope);
        thrower.preventExtensions();
        cx.typeErrorThrower = thrower;
      }
      return cx.typeErrorThrower;
    }

    static class NoSuchMethodShim implements Callable {
        String methodName;
        Callable noSuchMethodMethod;

        NoSuchMethodShim(Callable noSuchMethodMethod, String methodName)
        {
            this.noSuchMethodMethod = noSuchMethodMethod;
            this.methodName = methodName;
        }
        /**
         * Perform the call.
         *
         * @param cx the current Context for this thread
         * @param scope the scope to use to resolve properties.
         * @param thisObj the JavaScript <code>this</code> object
         * @param args the array of arguments
         * @return the result of the call
         */
        public Object call(Context cx, Scriptable scope, Scriptable thisObj,
                           Object[] args)
        {
            Object[] nestedArgs = new Object[2];

            nestedArgs[0] = methodName;
            nestedArgs[1] = newArrayLiteral(args, null, cx, scope);
            return noSuchMethodMethod.call(cx, scope, thisObj, nestedArgs);
        }

    }
    /*
     * There's such a huge space (and some time) waste for the Foo.class
     * syntax: the compiler sticks in a test of a static field in the
     * enclosing class for null and the code for creating the class value.
     * It has to do this since the reference has to get pushed off until
     * execution time (i.e. can't force an early load), but for the
     * 'standard' classes - especially those in java.lang, we can trust
     * that they won't cause problems by being loaded early.
     */

    public final static Class<?>
        BooleanClass      = Kit.classOrNull("java.lang.Boolean"),
        ByteClass         = Kit.classOrNull("java.lang.Byte"),
        CharacterClass    = Kit.classOrNull("java.lang.Character"),
        ClassClass        = Kit.classOrNull("java.lang.Class"),
        DoubleClass       = Kit.classOrNull("java.lang.Double"),
        FloatClass        = Kit.classOrNull("java.lang.Float"),
        IntegerClass      = Kit.classOrNull("java.lang.Integer"),
        LongClass         = Kit.classOrNull("java.lang.Long"),
        NumberClass       = Kit.classOrNull("java.lang.Number"),
        ObjectClass       = Kit.classOrNull("java.lang.Object"),
        ShortClass        = Kit.classOrNull("java.lang.Short"),
        StringClass       = Kit.classOrNull("java.lang.String"),
        DateClass         = Kit.classOrNull("java.util.Date");

    public final static Class<?>
        ContextClass
            = Kit.classOrNull("org.mozilla.javascript.Context"),
        ContextFactoryClass
            = Kit.classOrNull("org.mozilla.javascript.ContextFactory"),
        FunctionClass
            = Kit.classOrNull("org.mozilla.javascript.Function"),
        ScriptableObjectClass
            = Kit.classOrNull("org.mozilla.javascript.ScriptableObject");
    public static final Class<Scriptable> ScriptableClass =
        Scriptable.class;

    // Locale object used to request locale-neutral operations.
    public static Locale ROOT_LOCALE = new Locale("");

    private static final Object LIBRARY_SCOPE_KEY = "LIBRARY_SCOPE";

    public static boolean isRhinoRuntimeType(Class<?> cl)
    {
        if (cl.isPrimitive()) {
            return (cl != Character.TYPE);
        } else {
            return (cl == StringClass || cl == BooleanClass
                    || NumberClass.isAssignableFrom(cl)
                    || ScriptableClass.isAssignableFrom(cl));
        }
    }

    public static ScriptableObject initSafeStandardObjects(Context cx,
                                                           ScriptableObject scope,
                                                           boolean sealed)
    {
        if (scope == null) {
            scope = new NativeObject();
        }
        scope.associateValue(LIBRARY_SCOPE_KEY, scope);
        (new ClassCache()).associate(scope);

        BaseFunction.init(scope, sealed);
        NativeObject.init(scope, sealed);

        Scriptable objectProto = ScriptableObject.getObjectPrototype(scope);

        // Function.prototype.__proto__ should be Object.prototype
        Scriptable functionProto = ScriptableObject.getClassPrototype(scope, "Function");
        functionProto.setPrototype(objectProto);

        // Set the prototype of the object passed in if need be
        if (scope.getPrototype() == null)
            scope.setPrototype(objectProto);

        // must precede NativeGlobal since it's needed therein
        NativeError.init(scope, sealed);
        NativeGlobal.init(cx, scope, sealed);

        NativeArray.init(scope, sealed);
        if (cx.getOptimizationLevel() > 0) {
            // When optimizing, attempt to fulfill all requests for new Array(N)
            // with a higher threshold before switching to a sparse
            // representation
            NativeArray.setMaximumInitialCapacity(200000);
        }
        NativeString.init(scope, sealed);
        NativeBoolean.init(scope, sealed);
        NativeNumber.init(scope, sealed);
        NativeDate.init(scope, sealed);
        NativeMath.init(scope, sealed);
        NativeJSON.init(scope, sealed);

        NativeWith.init(scope, sealed);
        NativeCall.init(scope, sealed);
        NativeScript.init(scope, sealed);

        NativeIterator.init(scope, sealed); // Also initializes NativeGenerator

        boolean withXml = cx.hasFeature(Context.FEATURE_E4X) &&
                          cx.getE4xImplementationFactory() != null;

        // define lazy-loaded properties using their class name
        new LazilyLoadedCtor(scope, "RegExp",
                "org.mozilla.javascript.regexp.NativeRegExp", sealed, true);
        new LazilyLoadedCtor(scope, "Continuation",
                "org.mozilla.javascript.NativeContinuation", sealed, true);

        if (withXml) {
            String xmlImpl = cx.getE4xImplementationFactory().getImplementationClassName();
            new LazilyLoadedCtor(scope, "XML", xmlImpl, sealed, true);
            new LazilyLoadedCtor(scope, "XMLList", xmlImpl, sealed, true);
            new LazilyLoadedCtor(scope, "Namespace", xmlImpl, sealed, true);
            new LazilyLoadedCtor(scope, "QName", xmlImpl, sealed, true);
        }

        if (((cx.getLanguageVersion() >= Context.VERSION_1_8) &&
             cx.hasFeature(Context.FEATURE_V8_EXTENSIONS)) ||
            (cx.getLanguageVersion() >= Context.VERSION_ES6))
        {
            new LazilyLoadedCtor(scope, "ArrayBuffer",
                                 "org.mozilla.javascript.typedarrays.NativeArrayBuffer",
                                 sealed, true);
            new LazilyLoadedCtor(scope, "Int8Array",
                                 "org.mozilla.javascript.typedarrays.NativeInt8Array",
                                 sealed, true);
            new LazilyLoadedCtor(scope, "Uint8Array",
                                 "org.mozilla.javascript.typedarrays.NativeUint8Array",
                                 sealed, true);
            new LazilyLoadedCtor(scope, "Uint8ClampedArray",
                                 "org.mozilla.javascript.typedarrays.NativeUint8ClampedArray",
                                 sealed, true);
            new LazilyLoadedCtor(scope, "Int16Array",
                                 "org.mozilla.javascript.typedarrays.NativeInt16Array",
                                 sealed, true);
            new LazilyLoadedCtor(scope, "Uint16Array",
                                 "org.mozilla.javascript.typedarrays.NativeUint16Array",
                                 sealed, true);
            new LazilyLoadedCtor(scope, "Int32Array",
                                 "org.mozilla.javascript.typedarrays.NativeInt32Array",
                                 sealed, true);
            new LazilyLoadedCtor(scope, "Uint32Array",
                                 "org.mozilla.javascript.typedarrays.NativeUint32Array",
                                 sealed, true);
            new LazilyLoadedCtor(scope, "Float32Array",
                                 "org.mozilla.javascript.typedarrays.NativeFloat32Array",
                                 sealed, true);
            new LazilyLoadedCtor(scope, "Float64Array",
                                 "org.mozilla.javascript.typedarrays.NativeFloat64Array",
                                 sealed, true);
            new LazilyLoadedCtor(scope, "DataView",
                                 "org.mozilla.javascript.typedarrays.NativeDataView",
                                 sealed, true);
        }

<<<<<<< HEAD
=======
        if (cx.getLanguageVersion() >= Context.VERSION_ES6) {
            new LazilyLoadedCtor(scope, NativeSymbol.CLASS_NAME,
                NativeSymbol.class.getName(),
                sealed, true);

        }

     
>>>>>>> 283bce5e
        if (scope instanceof TopLevel) {
            ((TopLevel)scope).cacheBuiltins();
        }

        return scope;
    }

    public static ScriptableObject initStandardObjects(Context cx,
                                                       ScriptableObject scope,
                                                       boolean sealed)
    {
        ScriptableObject s = initSafeStandardObjects(cx, scope, sealed);

        new LazilyLoadedCtor(s, "Packages",
                "org.mozilla.javascript.NativeJavaTopPackage", sealed, true);
        new LazilyLoadedCtor(s, "getClass",
                "org.mozilla.javascript.NativeJavaTopPackage", sealed, true);
        new LazilyLoadedCtor(s, "JavaAdapter",
                "org.mozilla.javascript.JavaAdapter", sealed, true);
        new LazilyLoadedCtor(s, "JavaImporter",
                "org.mozilla.javascript.ImporterTopLevel", sealed, true);

        for (String packageName : getTopPackageNames()) {
            new LazilyLoadedCtor(s, packageName,
                    "org.mozilla.javascript.NativeJavaTopPackage", sealed, true);
        }

        return s;
    }

    static String[] getTopPackageNames() {
        // Include "android" top package if running on Android
        return "Dalvik".equals(System.getProperty("java.vm.name")) ?
            new String[] { "java", "javax", "org", "com", "edu", "net", "android" } :
            new String[] { "java", "javax", "org", "com", "edu", "net" };
    }

    public static ScriptableObject getLibraryScopeOrNull(Scriptable scope)
    {
        ScriptableObject libScope;
        libScope = (ScriptableObject)ScriptableObject.
                       getTopScopeValue(scope, LIBRARY_SCOPE_KEY);
        return libScope;
    }

    // It is public so NativeRegExp can access it.
    public static boolean isJSLineTerminator(int c)
    {
        // Optimization for faster check for eol character:
        // they do not have 0xDFD0 bits set
        if ((c & 0xDFD0) != 0) {
            return false;
        }
        return c == '\n' || c == '\r' || c == 0x2028 || c == 0x2029;
    }

    public static boolean isJSWhitespaceOrLineTerminator(int c) {
      return (isStrWhiteSpaceChar(c) || isJSLineTerminator(c));
    }

    /**
     * Indicates if the character is a Str whitespace char according to ECMA spec:
     * StrWhiteSpaceChar :::
      <TAB>
      <SP>
      <NBSP>
      <FF>
      <VT>
      <CR>
      <LF>
      <LS>
      <PS>
      <USP>
      <BOM>
     */
    static boolean isStrWhiteSpaceChar(int c)
    {
    	switch (c) {
    		case ' ': // <SP>
    		case '\n': // <LF>
    		case '\r': // <CR>
    		case '\t': // <TAB>
    		case '\u00A0': // <NBSP>
    		case '\u000C': // <FF>
    		case '\u000B': // <VT>
    		case '\u2028': // <LS>
    		case '\u2029': // <PS>
        case '\uFEFF': // <BOM>
    			return true;
    		default:
    			return Character.getType(c) == Character.SPACE_SEPARATOR;
    	}
    }

    public static Boolean wrapBoolean(boolean b)
    {
        return b ? Boolean.TRUE : Boolean.FALSE;
    }

    public static Integer wrapInt(int i)
    {
        return Integer.valueOf(i);
    }

    public static Number wrapNumber(double x)
    {
        if (x != x) {
            return ScriptRuntime.NaNobj;
        }
        return new Double(x);
    }

    /**
     * Convert the value to a boolean.
     *
     * See ECMA 9.2.
     */
    public static boolean toBoolean(Object val)
    {
        for (;;) {
            if (val instanceof Boolean)
                return ((Boolean) val).booleanValue();
            if (val == null || val == Undefined.instance)
                return false;
            if (val instanceof CharSequence)
                return ((CharSequence) val).length() != 0;
            if (val instanceof Number) {
                double d = ((Number) val).doubleValue();
                return (d == d && d != 0.0);
            }
            if (val instanceof Scriptable) {
                if (val instanceof ScriptableObject &&
                    ((ScriptableObject) val).avoidObjectDetection())
                {
                    return false;
                }
                if (Context.getContext().isVersionECMA1()) {
                    // pure ECMA
                    return true;
                }
                // ECMA extension
                val = ((Scriptable) val).getDefaultValue(BooleanClass);
                if (val instanceof Scriptable)
                    throw errorWithClassName("msg.primitive.expected", val);
                continue;
            }
            warnAboutNonJSObject(val);
            return true;
        }
    }

    /**
     * Convert the value to a number.
     *
     * See ECMA 9.3.
     */
    public static double toNumber(Object val)
    {
        for (;;) {
            if (val instanceof Number)
                return ((Number) val).doubleValue();
            if (val == null)
                return +0.0;
            if (val == Undefined.instance)
                return NaN;
            if (val instanceof String)
                return toNumber((String) val);
            if (val instanceof CharSequence)
                return toNumber(val.toString());
            if (val instanceof Boolean)
                return ((Boolean) val).booleanValue() ? 1 : +0.0;
            if (val instanceof Scriptable) {
                val = ((Scriptable) val).getDefaultValue(NumberClass);
                if (val instanceof Scriptable)
                    throw errorWithClassName("msg.primitive.expected", val);
                continue;
            }
            warnAboutNonJSObject(val);
            return NaN;
        }
    }

    public static double toNumber(Object[] args, int index) {
        return (index < args.length) ? toNumber(args[index]) : NaN;
    }

    // Can not use Double.NaN defined as 0.0d / 0.0 as under the Microsoft VM,
    // versions 2.01 and 3.0P1, that causes some uses (returns at least) of
    // Double.NaN to be converted to 1.0.
    // So we use ScriptRuntime.NaN instead of Double.NaN.
    public static final double
        NaN = Double.longBitsToDouble(0x7ff8000000000000L);

    // A similar problem exists for negative zero.
    public static final double
        negativeZero = Double.longBitsToDouble(0x8000000000000000L);

    public static final Double NaNobj = new Double(NaN);

    /*
     * Helper function for toNumber, parseInt, and TokenStream.getToken.
     */
    static double stringToNumber(String s, int start, int radix) {
        char digitMax = '9';
        char lowerCaseBound = 'a';
        char upperCaseBound = 'A';
        int len = s.length();
        if (radix < 10) {
            digitMax = (char) ('0' + radix - 1);
        }
        if (radix > 10) {
            lowerCaseBound = (char) ('a' + radix - 10);
            upperCaseBound = (char) ('A' + radix - 10);
        }
        int end;
        double sum = 0.0;
        for (end=start; end < len; end++) {
            char c = s.charAt(end);
            int newDigit;
            if ('0' <= c && c <= digitMax)
                newDigit = c - '0';
            else if ('a' <= c && c < lowerCaseBound)
                newDigit = c - 'a' + 10;
            else if ('A' <= c && c < upperCaseBound)
                newDigit = c - 'A' + 10;
            else
                break;
            sum = sum*radix + newDigit;
        }
        if (start == end) {
            return NaN;
        }
        if (sum >= 9007199254740992.0) {
            if (radix == 10) {
                /* If we're accumulating a decimal number and the number
                 * is >= 2^53, then the result from the repeated multiply-add
                 * above may be inaccurate.  Call Java to get the correct
                 * answer.
                 */
                try {
                    return Double.parseDouble(s.substring(start, end));
                } catch (NumberFormatException nfe) {
                    return NaN;
                }
            } else if (radix == 2 || radix == 4 || radix == 8 ||
                       radix == 16 || radix == 32)
            {
                /* The number may also be inaccurate for one of these bases.
                 * This happens if the addition in value*radix + digit causes
                 * a round-down to an even least significant mantissa bit
                 * when the first dropped bit is a one.  If any of the
                 * following digits in the number (which haven't been added
                 * in yet) are nonzero then the correct action would have
                 * been to round up instead of down.  An example of this
                 * occurs when reading the number 0x1000000000000081, which
                 * rounds to 0x1000000000000000 instead of 0x1000000000000100.
                 */
                int bitShiftInChar = 1;
                int digit = 0;

                final int SKIP_LEADING_ZEROS = 0;
                final int FIRST_EXACT_53_BITS = 1;
                final int AFTER_BIT_53         = 2;
                final int ZEROS_AFTER_54 = 3;
                final int MIXED_AFTER_54 = 4;

                int state = SKIP_LEADING_ZEROS;
                int exactBitsLimit = 53;
                double factor = 0.0;
                boolean bit53 = false;
                // bit54 is the 54th bit (the first dropped from the mantissa)
                boolean bit54 = false;

                for (;;) {
                    if (bitShiftInChar == 1) {
                        if (start == end)
                            break;
                        digit = s.charAt(start++);
                        if ('0' <= digit && digit <= '9')
                            digit -= '0';
                        else if ('a' <= digit && digit <= 'z')
                            digit -= 'a' - 10;
                        else
                            digit -= 'A' - 10;
                        bitShiftInChar = radix;
                    }
                    bitShiftInChar >>= 1;
                    boolean bit = (digit & bitShiftInChar) != 0;

                    switch (state) {
                      case SKIP_LEADING_ZEROS:
                          if (bit) {
                            --exactBitsLimit;
                            sum = 1.0;
                            state = FIRST_EXACT_53_BITS;
                        }
                        break;
                      case FIRST_EXACT_53_BITS:
                           sum *= 2.0;
                        if (bit)
                            sum += 1.0;
                        --exactBitsLimit;
                        if (exactBitsLimit == 0) {
                            bit53 = bit;
                            state = AFTER_BIT_53;
                        }
                        break;
                      case AFTER_BIT_53:
                        bit54 = bit;
                        factor = 2.0;
                        state = ZEROS_AFTER_54;
                        break;
                      case ZEROS_AFTER_54:
                        if (bit) {
                            state = MIXED_AFTER_54;
                        }
                        // fallthrough
                      case MIXED_AFTER_54:
                        factor *= 2;
                        break;
                    }
                }
                switch (state) {
                  case SKIP_LEADING_ZEROS:
                    sum = 0.0;
                    break;
                  case FIRST_EXACT_53_BITS:
                  case AFTER_BIT_53:
                    // do nothing
                    break;
                  case ZEROS_AFTER_54:
                    // x1.1 -> x1 + 1 (round up)
                    // x0.1 -> x0 (round down)
                    if (bit54 & bit53)
                        sum += 1.0;
                    sum *= factor;
                    break;
                  case MIXED_AFTER_54:
                    // x.100...1.. -> x + 1 (round up)
                    // x.0anything -> x (round down)
                    if (bit54)
                        sum += 1.0;
                    sum *= factor;
                    break;
                }
            }
            /* We don't worry about inaccurate numbers for any other base. */
        }
        return sum;
    }


    /**
     * ToNumber applied to the String type
     *
     * See ECMA 9.3.1
     */
    public static double toNumber(String s) {
        int len = s.length();
        int start = 0;
        char startChar;
        for (;;) {
            if (start == len) {
                // Empty or contains only whitespace
                return +0.0;
            }
            startChar = s.charAt(start);
            if (!ScriptRuntime.isStrWhiteSpaceChar(startChar))
                break;
            start++;
        }

        if (startChar == '0') {
            if (start + 2 < len) {
                int c1 = s.charAt(start + 1);
                if (c1 == 'x' || c1 == 'X') {
                    // A hexadecimal number
                    return stringToNumber(s, start + 2, 16);
                }
            }
        } else if (startChar == '+' || startChar == '-') {
            if (start + 3 < len && s.charAt(start + 1) == '0') {
                int c2 = s.charAt(start + 2);
                if (c2 == 'x' || c2 == 'X') {
                    // A hexadecimal number with sign
                    double val = stringToNumber(s, start + 3, 16);
                    return startChar == '-' ? -val : val;
                }
            }
        }

        int end = len - 1;
        char endChar;
        while (ScriptRuntime.isStrWhiteSpaceChar(endChar = s.charAt(end)))
            end--;
        if (endChar == 'y') {
            // check for "Infinity"
            if (startChar == '+' || startChar == '-')
                start++;
            if (start + 7 == end && s.regionMatches(start, "Infinity", 0, 8))
                return startChar == '-'
                    ? Double.NEGATIVE_INFINITY
                    : Double.POSITIVE_INFINITY;
            return NaN;
        }
        // A non-hexadecimal, non-infinity number:
        // just try a normal floating point conversion
        String sub = s.substring(start, end+1);
        // Quick test to check string contains only valid characters because
        // Double.parseDouble() can be slow and accept input we want to reject
        for (int i = sub.length() - 1; i >= 0; i--) {
            char c = sub.charAt(i);
            if (('0' <= c && c <= '9') || c == '.' ||
                    c == 'e' || c == 'E'  ||
                    c == '+' || c == '-')
                continue;
            return NaN;
        }
        try {
            return Double.parseDouble(sub);
        } catch (NumberFormatException ex) {
            return NaN;
        }
    }

    /**
     * Helper function for builtin objects that use the varargs form.
     * ECMA function formal arguments are undefined if not supplied;
     * this function pads the argument array out to the expected
     * length, if necessary.
     */
    public static Object[] padArguments(Object[] args, int count) {
        if (count < args.length)
            return args;

        int i;
        Object[] result = new Object[count];
        for (i = 0; i < args.length; i++) {
            result[i] = args[i];
        }

        for (; i < count; i++) {
            result[i] = Undefined.instance;
        }

        return result;
    }

    public static String escapeString(String s)
    {
        return escapeString(s, '"');
    }

    /**
     * For escaping strings printed by object and array literals; not quite
     * the same as 'escape.'
     */
    public static String escapeString(String s, char escapeQuote)
    {
        if (!(escapeQuote == '"' || escapeQuote == '\'')) Kit.codeBug();
        StringBuilder sb = null;

        for(int i = 0, L = s.length(); i != L; ++i) {
            int c = s.charAt(i);

            if (' ' <= c && c <= '~' && c != escapeQuote && c != '\\') {
                // an ordinary print character (like C isprint()) and not "
                // or \ .
                if (sb != null) {
                    sb.append((char)c);
                }
                continue;
            }
            if (sb == null) {
                sb = new StringBuilder(L + 3);
                sb.append(s);
                sb.setLength(i);
            }

            int escape = -1;
            switch (c) {
                case '\b':  escape = 'b';  break;
                case '\f':  escape = 'f';  break;
                case '\n':  escape = 'n';  break;
                case '\r':  escape = 'r';  break;
                case '\t':  escape = 't';  break;
                case 0xb:   escape = 'v';  break; // Java lacks \v.
                case ' ':   escape = ' ';  break;
                case '\\':  escape = '\\'; break;
            }
            if (escape >= 0) {
                // an \escaped sort of character
                sb.append('\\');
                sb.append((char)escape);
            } else if (c == escapeQuote) {
                sb.append('\\');
                sb.append(escapeQuote);
            } else {
                int hexSize;
                if (c < 256) {
                    // 2-digit hex
                    sb.append("\\x");
                    hexSize = 2;
                } else {
                    // Unicode.
                    sb.append("\\u");
                    hexSize = 4;
                }
                // append hexadecimal form of c left-padded with 0
                for (int shift = (hexSize - 1) * 4; shift >= 0; shift -= 4) {
                    int digit = 0xf & (c >> shift);
                    int hc = (digit < 10) ? '0' + digit : 'a' - 10 + digit;
                    sb.append((char)hc);
                }
            }
        }
        return (sb == null) ? s : sb.toString();
    }

    static boolean isValidIdentifierName(String s)
    {
        int L = s.length();
        if (L == 0)
            return false;
        if (!Character.isJavaIdentifierStart(s.charAt(0)))
            return false;
        for (int i = 1; i != L; ++i) {
            if (!Character.isJavaIdentifierPart(s.charAt(i)))
                return false;
        }
        return !TokenStream.isKeyword(s);
    }

    public static CharSequence toCharSequence(Object val) {
        if (val instanceof NativeString) {
            return ((NativeString)val).toCharSequence();
        }
        return val instanceof CharSequence ? (CharSequence) val : toString(val);
    }

    /**
     * Convert the value to a string.
     *
     * See ECMA 9.8.
     */
    public static String toString(Object val) {
        for (;;) {
            if (val == null) {
                return "null";
            }
            if (val == Undefined.instance) {
                return "undefined";
            }
            if (val instanceof String) {
                return (String)val;
            }
            if (val instanceof CharSequence) {
                return val.toString();
            }
            if (val instanceof Number) {
                // XXX should we just teach NativeNumber.stringValue()
                // about Numbers?
                return numberToString(((Number)val).doubleValue(), 10);
            }
            if (val instanceof Scriptable) {
                val = ((Scriptable) val).getDefaultValue(StringClass);
                if (val instanceof Scriptable) {
                    throw errorWithClassName("msg.primitive.expected", val);
                }
                continue;
            }
            return val.toString();
        }
    }

    static String defaultObjectToString(Scriptable obj)
    {
        return "[object " + obj.getClassName() + ']';
    }

    public static String toString(Object[] args, int index)
    {
        return (index < args.length) ? toString(args[index]) : "undefined";
    }

    /**
     * Optimized version of toString(Object) for numbers.
     */
    public static String toString(double val) {
        return numberToString(val, 10);
    }

    public static String numberToString(double d, int base) {
        if ((base < 2) || (base > 36)) {
            throw Context.reportRuntimeError1(
                "msg.bad.radix", Integer.toString(base));
        }

        if (d != d)
            return "NaN";
        if (d == Double.POSITIVE_INFINITY)
            return "Infinity";
        if (d == Double.NEGATIVE_INFINITY)
            return "-Infinity";
        if (d == 0.0)
            return "0";

        if (base != 10) {
            return DToA.JS_dtobasestr(base, d);
        } else {
            // V8 FastDtoa can't convert all numbers, so try it first but
            // fall back to old DToA in case it fails
            String result = FastDtoa.numberToString(d);
            if (result != null) {
                return result;
            }
            StringBuilder buffer = new StringBuilder();
            DToA.JS_dtostr(buffer, DToA.DTOSTR_STANDARD, 0, d);
            return buffer.toString();
        }

    }

    static String uneval(Context cx, Scriptable scope, Object value)
    {
        if (value == null) {
            return "null";
        }
        if (value == Undefined.instance) {
            return "undefined";
        }
        if (value instanceof CharSequence) {
            String escaped = escapeString(value.toString());
            StringBuilder sb = new StringBuilder(escaped.length() + 2);
            sb.append('\"');
            sb.append(escaped);
            sb.append('\"');
            return sb.toString();
        }
        if (value instanceof Number) {
            double d = ((Number)value).doubleValue();
            if (d == 0 && 1 / d < 0) {
                return "-0";
            }
            return toString(d);
        }
        if (value instanceof Boolean) {
            return toString(value);
        }
        if (value instanceof Scriptable) {
            Scriptable obj = (Scriptable)value;
            // Wrapped Java objects won't have "toSource" and will report
            // errors for get()s of nonexistent name, so use has() first
            if (ScriptableObject.hasProperty(obj, "toSource")) {
                Object v = ScriptableObject.getProperty(obj, "toSource");
                if (v instanceof Function) {
                    Function f = (Function)v;
                    return toString(f.call(cx, scope, obj, emptyArgs));
                }
            }
            return toString(value);
        }
        warnAboutNonJSObject(value);
        return value.toString();
    }

    static String defaultObjectToSource(Context cx, Scriptable scope,
                                        Scriptable thisObj, Object[] args)
    {
        boolean toplevel, iterating;
        if (cx.iterating == null) {
            toplevel = true;
            iterating = false;
            cx.iterating = new ObjToIntMap(31);
        } else {
            toplevel = false;
            iterating = cx.iterating.has(thisObj);
        }

        StringBuilder result = new StringBuilder(128);
        if (toplevel) {
            result.append("(");
        }
        result.append('{');

        // Make sure cx.iterating is set to null when done
        // so we don't leak memory
        try {
            if (!iterating) {
                cx.iterating.intern(thisObj); // stop recursion.
                Object[] ids = thisObj.getIds();
                for (int i=0; i < ids.length; i++) {
                    Object id = ids[i];
                    Object value;
                    if (id instanceof Integer) {
                        int intId = ((Integer)id).intValue();
                        value = thisObj.get(intId, thisObj);
                        if (value == Scriptable.NOT_FOUND)
                            continue;   // a property has been removed
                        if (i > 0)
                            result.append(", ");
                        result.append(intId);
                    } else {
                        String strId = (String)id;
                        value = thisObj.get(strId, thisObj);
                        if (value == Scriptable.NOT_FOUND)
                            continue;   // a property has been removed
                        if (i > 0)
                            result.append(", ");
                        if (ScriptRuntime.isValidIdentifierName(strId)) {
                            result.append(strId);
                        } else {
                            result.append('\'');
                            result.append(
                                ScriptRuntime.escapeString(strId, '\''));
                            result.append('\'');
                        }
                    }
                    result.append(':');
                    result.append(ScriptRuntime.uneval(cx, scope, value));
                }
            }
        } finally {
            if (toplevel) {
                cx.iterating = null;
            }
        }

        result.append('}');
        if (toplevel) {
            result.append(')');
        }
        return result.toString();
    }

    public static Scriptable toObject(Scriptable scope, Object val)
    {
        if (val instanceof Scriptable) {
            return (Scriptable)val;
        }
        return toObject(Context.getContext(), scope, val);
    }

    /**
     * <strong>Warning</strong>: This doesn't allow to resolve primitive
     * prototype properly when many top scopes are involved
     *
     * @deprecated Use {@link #toObjectOrNull(Context, Object, Scriptable)} instead
     */
    @Deprecated
    public static Scriptable toObjectOrNull(Context cx, Object obj)
    {
        if (obj instanceof Scriptable) {
            return (Scriptable)obj;
        } else if (obj != null && obj != Undefined.instance) {
            return toObject(cx, getTopCallScope(cx), obj);
        }
        return null;
    }

    /**
     * @param scope the scope that should be used to resolve primitive prototype
     */
    public static Scriptable toObjectOrNull(Context cx, Object obj,
                                            Scriptable scope)
    {
        if (obj instanceof Scriptable) {
            return (Scriptable)obj;
        } else if (obj != null && obj != Undefined.instance) {
            return toObject(cx, scope, obj);
        }
        return null;
    }

    /**
     * @deprecated Use {@link #toObject(Scriptable, Object)} instead.
     */
    @Deprecated
    public static Scriptable toObject(Scriptable scope, Object val,
                                      Class<?> staticClass)
    {
        if (val instanceof Scriptable) {
            return (Scriptable)val;
        }
        return toObject(Context.getContext(), scope, val);
    }

    /**
     * Convert the value to an object.
     *
     * See ECMA 9.9.
     */
    public static Scriptable toObject(Context cx, Scriptable scope, Object val)
    {
        if (val instanceof Scriptable) {
            return (Scriptable) val;
        }
        if (val instanceof CharSequence) {
            // FIXME we want to avoid toString() here, especially for concat()
            NativeString result = new NativeString((CharSequence)val);
            setBuiltinProtoAndParent(result, scope, TopLevel.Builtins.String);
            return result;
        }
        if (val instanceof Number) {
            NativeNumber result = new NativeNumber(((Number)val).doubleValue());
            setBuiltinProtoAndParent(result, scope, TopLevel.Builtins.Number);
            return result;
        }
        if (val instanceof Boolean) {
            NativeBoolean result = new NativeBoolean(((Boolean)val).booleanValue());
            setBuiltinProtoAndParent(result, scope, TopLevel.Builtins.Boolean);
            return result;
        }
        if (val == null) {
            throw typeError0("msg.null.to.object");
        }
        if (val == Undefined.instance) {
            throw typeError0("msg.undef.to.object");
        }

        // Extension: Wrap as a LiveConnect object.
        Object wrapped = cx.getWrapFactory().wrap(cx, scope, val, null);
        if (wrapped instanceof Scriptable)
            return (Scriptable) wrapped;
        throw errorWithClassName("msg.invalid.type", val);
    }

    /**
     * @deprecated Use {@link #toObject(Context, Scriptable, Object)} instead.
     */
    @Deprecated
    public static Scriptable toObject(Context cx, Scriptable scope, Object val,
                                      Class<?> staticClass)
    {
        return toObject(cx, scope, val);
    }

    /**
     * @deprecated The method is only present for compatibility.
     */
    @Deprecated
    public static Object call(Context cx, Object fun, Object thisArg,
                              Object[] args, Scriptable scope)
    {
        if (!(fun instanceof Function)) {
            throw notFunctionError(toString(fun));
        }
        Function function = (Function)fun;
        Scriptable thisObj = toObjectOrNull(cx, thisArg, scope);
        if (thisObj == null) {
            throw undefCallError(thisObj, "function");
        }
        return function.call(cx, scope, thisObj, args);
    }

    public static Scriptable newObject(Context cx, Scriptable scope,
                                       String constructorName, Object[] args)
    {
        scope = ScriptableObject.getTopLevelScope(scope);
        Function ctor = getExistingCtor(cx, scope, constructorName);
        if (args == null) { args = ScriptRuntime.emptyArgs; }
        return ctor.construct(cx, scope, args);
    }

    public static Scriptable newBuiltinObject(Context cx, Scriptable scope,
                                              TopLevel.Builtins type,
                                              Object[] args)
    {
        scope = ScriptableObject.getTopLevelScope(scope);
        Function ctor = TopLevel.getBuiltinCtor(cx, scope, type);
        if (args == null) { args = ScriptRuntime.emptyArgs; }
        return ctor.construct(cx, scope, args);
    }

    static Scriptable newNativeError(Context cx, Scriptable scope,
                                     TopLevel.NativeErrors type, Object[] args)
    {
        scope = ScriptableObject.getTopLevelScope(scope);
        Function ctor = TopLevel.getNativeErrorCtor(cx, scope, type);
        if (args == null) { args = ScriptRuntime.emptyArgs; }
        return ctor.construct(cx, scope, args);
    }

    /**
     *
     * See ECMA 9.4.
     */
    public static double toInteger(Object val) {
        return toInteger(toNumber(val));
    }

    // convenience method
    public static double toInteger(double d) {
        // if it's NaN
        if (d != d)
            return +0.0;

        if (d == 0.0 ||
            d == Double.POSITIVE_INFINITY ||
            d == Double.NEGATIVE_INFINITY)
            return d;

        if (d > 0.0)
            return Math.floor(d);
        else
            return Math.ceil(d);
    }

    public static double toInteger(Object[] args, int index) {
        return (index < args.length) ? toInteger(args[index]) : +0.0;
    }

    /**
     *
     * See ECMA 9.5.
     */
    public static int toInt32(Object val)
    {
        // short circuit for common integer values
        if (val instanceof Integer)
            return ((Integer)val).intValue();

        return toInt32(toNumber(val));
    }

    public static int toInt32(Object[] args, int index) {
        return (index < args.length) ? toInt32(args[index]) : 0;
    }

    public static int toInt32(double d) {
        return DoubleConversion.doubleToInt32(d);
    }

    /**
     * See ECMA 9.6.
     * @return long value representing 32 bits unsigned integer
     */
    public static long toUint32(double d) {
        return DoubleConversion.doubleToInt32(d) & 0xffffffffL;
    }

    public static long toUint32(Object val) {
        return toUint32(toNumber(val));
    }

    /**
     *
     * See ECMA 9.7.
     */
    public static char toUint16(Object val) {
        double d = toNumber(val);
        return (char)DoubleConversion.doubleToInt32(d);
    }

    // XXX: this is until setDefaultNamespace will learn how to store NS
    // properly and separates namespace form Scriptable.get etc.
    private static final String DEFAULT_NS_TAG = "__default_namespace__";

    public static Object setDefaultNamespace(Object namespace, Context cx)
    {
        Scriptable scope = cx.currentActivationCall;
        if (scope == null) {
            scope = getTopCallScope(cx);
        }

        XMLLib xmlLib = currentXMLLib(cx);
        Object ns = xmlLib.toDefaultXmlNamespace(cx, namespace);

        // XXX : this should be in separated namesapce from Scriptable.get/put
        if (!scope.has(DEFAULT_NS_TAG, scope)) {
            // XXX: this is racy of cause
            ScriptableObject.defineProperty(scope, DEFAULT_NS_TAG, ns,
                                            ScriptableObject.PERMANENT
                                            | ScriptableObject.DONTENUM);
        } else {
            scope.put(DEFAULT_NS_TAG, scope, ns);
        }

        return Undefined.instance;
    }

    public static Object searchDefaultNamespace(Context cx)
    {
        Scriptable scope = cx.currentActivationCall;
        if (scope == null) {
            scope = getTopCallScope(cx);
        }
        Object nsObject;
        for (;;) {
            Scriptable parent = scope.getParentScope();
            if (parent == null) {
                nsObject = ScriptableObject.getProperty(scope, DEFAULT_NS_TAG);
                if (nsObject == Scriptable.NOT_FOUND) {
                    return null;
                }
                break;
            }
            nsObject = scope.get(DEFAULT_NS_TAG, scope);
            if (nsObject != Scriptable.NOT_FOUND) {
                break;
            }
            scope = parent;
        }
        return nsObject;
    }

    public static Object getTopLevelProp(Scriptable scope, String id) {
        scope = ScriptableObject.getTopLevelScope(scope);
        return ScriptableObject.getProperty(scope, id);
    }

    static Function getExistingCtor(Context cx, Scriptable scope,
                                    String constructorName)
    {
        Object ctorVal = ScriptableObject.getProperty(scope, constructorName);
        if (ctorVal instanceof Function) {
            return (Function)ctorVal;
        }
        if (ctorVal == Scriptable.NOT_FOUND) {
            throw Context.reportRuntimeError1(
                "msg.ctor.not.found", constructorName);
        } else {
            throw Context.reportRuntimeError1(
                "msg.not.ctor", constructorName);
        }
    }

    /**
     * Return -1L if str is not an index, or the index value as lower 32
     * bits of the result. Note that the result needs to be cast to an int
     * in order to produce the actual index, which may be negative.
     */
    public static long indexFromString(String str)
    {
        // The length of the decimal string representation of
        //  Integer.MAX_VALUE, 2147483647
        final int MAX_VALUE_LENGTH = 10;

        int len = str.length();
        if (len > 0) {
            int i = 0;
            boolean negate = false;
            int c = str.charAt(0);
            if (c == '-') {
                if (len > 1) {
                    c = str.charAt(1);
                    if (c == '0') return -1L; // "-0" is not an index
                    i = 1;
                    negate = true;
                }
            }
            c -= '0';
            if (0 <= c && c <= 9
                && len <= (negate ? MAX_VALUE_LENGTH + 1 : MAX_VALUE_LENGTH))
            {
                // Use negative numbers to accumulate index to handle
                // Integer.MIN_VALUE that is greater by 1 in absolute value
                // then Integer.MAX_VALUE
                int index = -c;
                int oldIndex = 0;
                i++;
                if (index != 0) {
                    // Note that 00, 01, 000 etc. are not indexes
                    while (i != len && 0 <= (c = str.charAt(i) - '0') && c <= 9)
                    {
                        oldIndex = index;
                        index = 10 * index - c;
                        i++;
                    }
                }
                // Make sure all characters were consumed and that it couldn't
                // have overflowed.
                if (i == len &&
                    (oldIndex > (Integer.MIN_VALUE / 10) ||
                     (oldIndex == (Integer.MIN_VALUE / 10) &&
                      c <= (negate ? -(Integer.MIN_VALUE % 10)
                                   : (Integer.MAX_VALUE % 10)))))
                {
                    return 0xFFFFFFFFL & (negate ? index : -index);
                }
            }
        }
        return -1L;
    }

    /**
     * If str is a decimal presentation of Uint32 value, return it as long.
     * Othewise return -1L;
     */
    public static long testUint32String(String str)
    {
        // The length of the decimal string representation of
        //  UINT32_MAX_VALUE, 4294967296
        final int MAX_VALUE_LENGTH = 10;

        int len = str.length();
        if (1 <= len && len <= MAX_VALUE_LENGTH) {
            int c = str.charAt(0);
            c -= '0';
            if (c == 0) {
                // Note that 00,01 etc. are not valid Uint32 presentations
                return (len == 1) ? 0L : -1L;
            }
            if (1 <= c && c <= 9) {
                long v = c;
                for (int i = 1; i != len; ++i) {
                    c = str.charAt(i) - '0';
                    if (!(0 <= c && c <= 9)) {
                        return -1;
                    }
                    v = 10 * v + c;
                }
                // Check for overflow
                if ((v >>> 32) == 0) {
                    return v;
                }
            }
        }
        return -1;
    }

    /**
     * If s represents index, then return index value wrapped as Integer
     * and othewise return s.
     */
    static Object getIndexObject(String s)
    {
        long indexTest = indexFromString(s);
        if (indexTest >= 0) {
            return Integer.valueOf((int)indexTest);
        }
        return s;
    }

    /**
     * If d is exact int value, return its value wrapped as Integer
     * and othewise return d converted to String.
     */
    static Object getIndexObject(double d)
    {
        int i = (int)d;
        if (i == d) {
            return Integer.valueOf(i);
        }
        return toString(d);
    }

    /**
     * If toString(id) is a decimal presentation of int32 value, then id
     * is index. In this case return null and make the index available
     * as ScriptRuntime.lastIndexResult(cx). Otherwise return toString(id).
     */
    static String toStringIdOrIndex(Context cx, Object id)
    {
        if (id instanceof Number) {
            double d = ((Number)id).doubleValue();
            int index = (int)d;
            if (index == d) {
                storeIndexResult(cx, index);
                return null;
            }
            return toString(id);
        } else {
            String s;
            if (id instanceof String) {
                s = (String)id;
            } else {
                s = toString(id);
            }
            long indexTest = indexFromString(s);
            if (indexTest >= 0) {
                storeIndexResult(cx, (int)indexTest);
                return null;
            }
            return s;
        }
    }

    /**
     * Call obj.[[Get]](id)
     *
     * @deprecated Use {@link #getObjectElem(Object, Object, Context, Scriptable)} instead
     */
    @Deprecated
    public static Object getObjectElem(Object obj, Object elem, Context cx)
    {
    	return getObjectElem(obj, elem, cx, getTopCallScope(cx));
    }

    /**
     * Call obj.[[Get]](id)
     */
    public static Object getObjectElem(Object obj, Object elem, Context cx, Scriptable scope)
    {
        Scriptable sobj = toObjectOrNull(cx, obj, scope);
        if (sobj == null) {
            throw undefReadError(obj, elem);
        }
        return getObjectElem(sobj, elem, cx);
    }

    public static Object getObjectElem(Scriptable obj, Object elem,
                                       Context cx)
    {

        Object result;

        if (obj instanceof XMLObject) {
            result = ((XMLObject)obj).get(cx, elem);
        } else {
            String s = toStringIdOrIndex(cx, elem);
            if (s == null) {
                int index = lastIndexResult(cx);
                result = ScriptableObject.getProperty(obj, index);
            } else {
                result = ScriptableObject.getProperty(obj, s);
            }
        }

        if (result == Scriptable.NOT_FOUND) {
            result = Undefined.instance;
        }

        return result;
    }

    /**
     * Version of getObjectElem when elem is a valid JS identifier name.
     *
     * @deprecated Use {@link #getObjectProp(Object, String, Context, Scriptable)} instead
     */
    @Deprecated
    public static Object getObjectProp(Object obj, String property,
                                       Context cx)
    {
        return getObjectProp(obj, property, cx, getTopCallScope(cx));
    }

    /**
     * Version of getObjectElem when elem is a valid JS identifier name.
     *
     * @param scope the scope that should be used to resolve primitive prototype
     */
    public static Object getObjectProp(Object obj, String property,
                                       Context cx, Scriptable scope)
    {
        Scriptable sobj = toObjectOrNull(cx, obj, scope);
        if (sobj == null) {
            throw undefReadError(obj, property);
        }
        return getObjectProp(sobj, property, cx);
    }

    public static Object getObjectProp(Scriptable obj, String property,
                                       Context cx)
    {

        Object result = ScriptableObject.getProperty(obj, property);
        if (result == Scriptable.NOT_FOUND) {
            if (cx.hasFeature(Context.FEATURE_STRICT_MODE)) {
                Context.reportWarning(ScriptRuntime.getMessage1(
                    "msg.ref.undefined.prop", property));
            }
            result = Undefined.instance;
        }

        return result;
    }

    /**
     * @deprecated Use {@link #getObjectPropNoWarn(Object, String, Context, Scriptable)} instead
     */
    @Deprecated
    public static Object getObjectPropNoWarn(Object obj, String property,
                                             Context cx)
    {
        return getObjectPropNoWarn(obj, property, cx, getTopCallScope(cx));
    }

    public static Object getObjectPropNoWarn(Object obj, String property,
                                             Context cx, Scriptable scope)
    {
        Scriptable sobj = toObjectOrNull(cx, obj, scope);
        if (sobj == null) {
            throw undefReadError(obj, property);
        }
        Object result = ScriptableObject.getProperty(sobj, property);
        if (result == Scriptable.NOT_FOUND) {
          return Undefined.instance;
        }
        return result;
    }

    /**
     * A cheaper and less general version of the above for well-known argument
     * types.
     *
     * @deprecated Use {@link #getObjectIndex(Object, double, Context, Scriptable)} instead
     */
    @Deprecated
    public static Object getObjectIndex(Object obj, double dblIndex,
                                        Context cx)
    {
        return getObjectIndex(obj, dblIndex, cx, getTopCallScope(cx));
    }

    /**
     * A cheaper and less general version of the above for well-known argument
     * types.
     */
    public static Object getObjectIndex(Object obj, double dblIndex,
                                        Context cx, Scriptable scope)
    {
        Scriptable sobj = toObjectOrNull(cx, obj, scope);
        if (sobj == null) {
            throw undefReadError(obj, toString(dblIndex));
        }

        int index = (int)dblIndex;
        if (index == dblIndex) {
            return getObjectIndex(sobj, index, cx);
        } else {
            String s = toString(dblIndex);
            return getObjectProp(sobj, s, cx);
        }
    }

    public static Object getObjectIndex(Scriptable obj, int index,
                                        Context cx)
    {
        Object result = ScriptableObject.getProperty(obj, index);
        if (result == Scriptable.NOT_FOUND) {
            result = Undefined.instance;
        }

        return result;
    }

    /**
     * Call obj.[[Put]](id, value)
     *
     * @deprecated Use {@link #setObjectElem(Object, Object, Object, Context, Scriptable)} instead
     */
    @Deprecated
    public static Object setObjectElem(Object obj, Object elem, Object value,
                                       Context cx)
    {
        return setObjectElem(obj, elem, value, cx, getTopCallScope(cx));
    }

    /**
     * Call obj.[[Put]](id, value)
     */
    public static Object setObjectElem(Object obj, Object elem, Object value,
                                       Context cx, Scriptable scope)
    {
        Scriptable sobj = toObjectOrNull(cx, obj, scope);
        if (sobj == null) {
            throw undefWriteError(obj, elem, value);
        }
        return setObjectElem(sobj, elem, value, cx);
    }

    public static Object setObjectElem(Scriptable obj, Object elem,
                                       Object value, Context cx)
    {
        if (obj instanceof XMLObject) {
            ((XMLObject)obj).put(cx, elem, value);
        } else {
            String s = toStringIdOrIndex(cx, elem);
            if (s == null) {
                int index = lastIndexResult(cx);
                ScriptableObject.putProperty(obj, index, value);
            } else {
                ScriptableObject.putProperty(obj, s, value);
            }
        }

        return value;
    }

    /**
     * Version of setObjectElem when elem is a valid JS identifier name.
     *
     * @deprecated Use {@link #setObjectProp(Object, String, Object, Context, Scriptable)} instead
     */
    @Deprecated
    public static Object setObjectProp(Object obj, String property,
                                       Object value, Context cx)
    {
        return setObjectProp(obj, property, value, cx, getTopCallScope(cx));
    }

    /**
     * Version of setObjectElem when elem is a valid JS identifier name.
     */
    public static Object setObjectProp(Object obj, String property,
                                       Object value, Context cx,
                                       Scriptable scope)
    {
        Scriptable sobj = toObjectOrNull(cx, obj, scope);
        if (sobj == null) {
            throw undefWriteError(obj, property, value);
        }
        return setObjectProp(sobj, property, value, cx);
    }

    public static Object setObjectProp(Scriptable obj, String property,
                                       Object value, Context cx)
    {
        ScriptableObject.putProperty(obj, property, value);
        return value;
    }

    /**
     * A cheaper and less general version of the above for well-known argument
     * types.
     *
     * @deprecated Use {@link #setObjectIndex(Object, double, Object, Context, Scriptable)} instead
     */
    @Deprecated
    public static Object setObjectIndex(Object obj, double dblIndex,
                                        Object value, Context cx)
    {
        return setObjectIndex(obj, dblIndex, value, cx, getTopCallScope(cx));
    }

    /**
     * A cheaper and less general version of the above for well-known argument
     * types.
     */
    public static Object setObjectIndex(Object obj, double dblIndex,
                                        Object value, Context cx,
                                        Scriptable scope)
    {
        Scriptable sobj = toObjectOrNull(cx, obj, scope);
        if (sobj == null) {
            throw undefWriteError(obj, String.valueOf(dblIndex), value);
        }

        int index = (int)dblIndex;
        if (index == dblIndex) {
            return setObjectIndex(sobj, index, value, cx);
        } else {
            String s = toString(dblIndex);
            return setObjectProp(sobj, s, value, cx);
        }
    }

    public static Object setObjectIndex(Scriptable obj, int index, Object value,
                                        Context cx)
    {
        ScriptableObject.putProperty(obj, index, value);
        return value;
    }

    public static boolean deleteObjectElem(Scriptable target, Object elem,
                                           Context cx)
    {
        String s = toStringIdOrIndex(cx, elem);
        if (s == null) {
            int index = lastIndexResult(cx);
            target.delete(index);
            return !target.has(index, target);
        } else {
            target.delete(s);
            return !target.has(s, target);
        }
    }

    public static boolean hasObjectElem(Scriptable target, Object elem,
                                        Context cx)
    {
        boolean result;

        String s = toStringIdOrIndex(cx, elem);
        if (s == null) {
            int index = lastIndexResult(cx);
            result = ScriptableObject.hasProperty(target, index);
        } else {
            result = ScriptableObject.hasProperty(target, s);
        }

        return result;
    }

    public static Object refGet(Ref ref, Context cx)
    {
        return ref.get(cx);
    }

    /**
     * @deprecated Use {@link #refSet(Ref, Object, Context, Scriptable)} instead
     */
    @Deprecated
    public static Object refSet(Ref ref, Object value, Context cx)
    {
        return refSet(ref, value, cx, getTopCallScope(cx));
    }

    public static Object refSet(Ref ref, Object value, Context cx,
                                Scriptable scope)
    {
        return ref.set(cx, scope, value);
    }

    public static Object refDel(Ref ref, Context cx)
    {
        return wrapBoolean(ref.delete(cx));
    }

    static boolean isSpecialProperty(String s)
    {
        return s.equals("__proto__") || s.equals("__parent__");
    }

    /**
     * @deprecated Use {@link #specialRef(Object, String, Context, Scriptable)} instead
     */
    @Deprecated
    public static Ref specialRef(Object obj, String specialProperty,
                                 Context cx)
    {
        return specialRef(obj, specialProperty, cx, getTopCallScope(cx));
    }

    public static Ref specialRef(Object obj, String specialProperty,
                                 Context cx, Scriptable scope)
    {
        return SpecialRef.createSpecial(cx, scope, obj, specialProperty);
    }

    /**
     * @deprecated Use {@link #delete(Object, Object, Context, Scriptable, boolean)} instead
     */
    @Deprecated
    public static Object delete(Object obj, Object id, Context cx)
    {
        return delete(obj, id, cx, false);
    }

    /**
     * The delete operator
     *
     * See ECMA 11.4.1
     *
     * In ECMA 0.19, the description of the delete operator (11.4.1)
     * assumes that the [[Delete]] method returns a value. However,
     * the definition of the [[Delete]] operator (8.6.2.5) does not
     * define a return value. Here we assume that the [[Delete]]
     * method doesn't return a value.
     *
     * @deprecated Use {@link #delete(Object, Object, Context, Scriptable, boolean)} instead
     */
    @Deprecated
    public static Object delete(Object obj, Object id, Context cx, boolean isName)
    {
        return delete(obj, id, cx, getTopCallScope(cx), isName);
    }

    /**
     * The delete operator
     *
     * See ECMA 11.4.1
     *
     * In ECMA 0.19, the description of the delete operator (11.4.1)
     * assumes that the [[Delete]] method returns a value. However,
     * the definition of the [[Delete]] operator (8.6.2.5) does not
     * define a return value. Here we assume that the [[Delete]]
     * method doesn't return a value.
     */
    public static Object delete(Object obj, Object id, Context cx,
                                Scriptable scope, boolean isName)
    {
        Scriptable sobj = toObjectOrNull(cx, obj, scope);
        if (sobj == null) {
            if (isName) {
                return Boolean.TRUE;
            }
            throw undefDeleteError(obj, id);
        }
        boolean result = deleteObjectElem(sobj, id, cx);
        return wrapBoolean(result);
    }

    /**
     * Looks up a name in the scope chain and returns its value.
     */
    public static Object name(Context cx, Scriptable scope, String name)
    {
        Scriptable parent = scope.getParentScope();
        if (parent == null) {
            Object result = topScopeName(cx, scope, name);
            if (result == Scriptable.NOT_FOUND) {
                throw notFoundError(scope, name);
            }
            return result;
        }

        return nameOrFunction(cx, scope, parent, name, false);
    }

    private static Object nameOrFunction(Context cx, Scriptable scope,
                                         Scriptable parentScope, String name,
                                         boolean asFunctionCall)
    {
        Object result;
        Scriptable thisObj = scope; // It is used only if asFunctionCall==true.

        XMLObject firstXMLObject = null;
        for (;;) {
            if (scope instanceof NativeWith) {
                Scriptable withObj = scope.getPrototype();
                if (withObj instanceof XMLObject) {
                    XMLObject xmlObj = (XMLObject)withObj;
                    if (xmlObj.has(name, xmlObj)) {
                        // function this should be the target object of with
                        thisObj = xmlObj;
                        result = xmlObj.get(name, xmlObj);
                        break;
                    }
                    if (firstXMLObject == null) {
                        firstXMLObject = xmlObj;
                    }
                } else {
                    result = ScriptableObject.getProperty(withObj, name);
                    if (result != Scriptable.NOT_FOUND) {
                        // function this should be the target object of with
                        thisObj = withObj;
                        break;
                    }
                }
            } else if (scope instanceof NativeCall) {
                // NativeCall does not prototype chain and Scriptable.get
                // can be called directly.
                result = scope.get(name, scope);
                if (result != Scriptable.NOT_FOUND) {
                    if (asFunctionCall) {
                        // ECMA 262 requires that this for nested funtions
                        // should be top scope
                        thisObj = ScriptableObject.
                                      getTopLevelScope(parentScope);
                    }
                    break;
                }
            } else {
                // Can happen if Rhino embedding decided that nested
                // scopes are useful for what ever reasons.
                result = ScriptableObject.getProperty(scope, name);
                if (result != Scriptable.NOT_FOUND) {
                    thisObj = scope;
                    break;
                }
            }
            scope = parentScope;
            parentScope = parentScope.getParentScope();
            if (parentScope == null) {
                result = topScopeName(cx, scope, name);
                if (result == Scriptable.NOT_FOUND) {
                    if (firstXMLObject == null || asFunctionCall) {
                        throw notFoundError(scope, name);
                    }
                    // The name was not found, but we did find an XML
                    // object in the scope chain and we are looking for name,
                    // not function. The result should be an empty XMLList
                    // in name context.
                    result = firstXMLObject.get(name, firstXMLObject);
                }
                // For top scope thisObj for functions is always scope itself.
                thisObj = scope;
                break;
            }
        }

        if (asFunctionCall) {
            if (!(result instanceof Callable)) {
                throw notFunctionError(result, name);
            }
            storeScriptable(cx, thisObj);
        }

        return result;
    }

    private static Object topScopeName(Context cx, Scriptable scope,
                                       String name)
    {
        if (cx.useDynamicScope) {
            scope = checkDynamicScope(cx.topCallScope, scope);
        }
        return ScriptableObject.getProperty(scope, name);
    }


    /**
     * Returns the object in the scope chain that has a given property.
     *
     * The order of evaluation of an assignment expression involves
     * evaluating the lhs to a reference, evaluating the rhs, and then
     * modifying the reference with the rhs value. This method is used
     * to 'bind' the given name to an object containing that property
     * so that the side effects of evaluating the rhs do not affect
     * which property is modified.
     * Typically used in conjunction with setName.
     *
     * See ECMA 10.1.4
     */
    public static Scriptable bind(Context cx, Scriptable scope, String id)
    {
        Scriptable firstXMLObject = null;
        Scriptable parent = scope.getParentScope();
        childScopesChecks: if (parent != null) {
            // Check for possibly nested "with" scopes first
            while (scope instanceof NativeWith) {
                Scriptable withObj = scope.getPrototype();
                if (withObj instanceof XMLObject) {
                    XMLObject xmlObject = (XMLObject)withObj;
                    if (xmlObject.has(cx, id)) {
                        return xmlObject;
                    }
                    if (firstXMLObject == null) {
                        firstXMLObject = xmlObject;
                    }
                } else {
                    if (ScriptableObject.hasProperty(withObj, id)) {
                        return withObj;
                    }
                }
                scope = parent;
                parent = parent.getParentScope();
                if (parent == null) {
                    break childScopesChecks;
                }
            }
            for (;;) {
                if (ScriptableObject.hasProperty(scope, id)) {
                    return scope;
                }
                scope = parent;
                parent = parent.getParentScope();
                if (parent == null) {
                    break childScopesChecks;
                }
            }
        }
        // scope here is top scope
        if (cx.useDynamicScope) {
            scope = checkDynamicScope(cx.topCallScope, scope);
        }
        if (ScriptableObject.hasProperty(scope, id)) {
            return scope;
        }
        // Nothing was found, but since XML objects always bind
        // return one if found
        return firstXMLObject;
    }

    public static Object setName(Scriptable bound, Object value,
                                 Context cx, Scriptable scope, String id)
    {
        if (bound != null) {
            // TODO: we used to special-case XMLObject here, but putProperty
            // seems to work for E4X and it's better to optimize  the common case
            ScriptableObject.putProperty(bound, id, value);
        } else {
            // "newname = 7;", where 'newname' has not yet
            // been defined, creates a new property in the
            // top scope unless strict mode is specified.
            if (cx.hasFeature(Context.FEATURE_STRICT_MODE) ||
                cx.hasFeature(Context.FEATURE_STRICT_VARS))
            {
                Context.reportWarning(
                    ScriptRuntime.getMessage1("msg.assn.create.strict", id));
            }
            // Find the top scope by walking up the scope chain.
            bound = ScriptableObject.getTopLevelScope(scope);
            if (cx.useDynamicScope) {
                bound = checkDynamicScope(cx.topCallScope, bound);
            }
            bound.put(id, bound, value);
        }
        return value;
    }

    public static Object strictSetName(Scriptable bound, Object value,
            Context cx, Scriptable scope, String id) {
        if (bound != null) {
            // TODO: The LeftHandSide also may not be a reference to a
            // data property with the attribute value {[[Writable]]:false},
            // to an accessor property with the attribute value
            // {[[Put]]:undefined}, nor to a non-existent property of an
            // object whose [[Extensible]] internal property has the value
            // false. In these cases a TypeError exception is thrown (11.13.1).
            // TODO: we used to special-case XMLObject here, but putProperty
            // seems to work for E4X and we should optimize  the common case
            ScriptableObject.putProperty(bound, id, value);
            return value;
        } else {
            // See ES5 8.7.2
            String msg = "Assignment to undefined \"" + id + "\" in strict mode";
            throw constructError("ReferenceError", msg);
        }
    }

    public static Object setConst(Scriptable bound, Object value,
                                 Context cx, String id)
    {
        if (bound instanceof XMLObject) {
            bound.put(id, bound, value);
        } else {
            ScriptableObject.putConstProperty(bound, id, value);
        }
        return value;
    }

    /**
     * This is the enumeration needed by the for..in statement.
     *
     * See ECMA 12.6.3.
     *
     * IdEnumeration maintains a ObjToIntMap to make sure a given
     * id is enumerated only once across multiple objects in a
     * prototype chain.
     *
     * XXX - ECMA delete doesn't hide properties in the prototype,
     * but js/ref does. This means that the js/ref for..in can
     * avoid maintaining a hash table and instead perform lookups
     * to see if a given property has already been enumerated.
     *
     */
    private static class IdEnumeration implements Serializable
    {
        private static final long serialVersionUID = 1L;
        Scriptable obj;
        Object[] ids;
        int index;
        ObjToIntMap used;
        Object currentId;
        int enumType; /* one of ENUM_INIT_KEYS, ENUM_INIT_VALUES,
                         ENUM_INIT_ARRAY */

        // if true, integer ids will be returned as numbers rather than strings
        boolean enumNumbers;

        Scriptable iterator;
    }

    public static Scriptable toIterator(Context cx, Scriptable scope,
                                        Scriptable obj, boolean keyOnly)
    {
        if (ScriptableObject.hasProperty(obj,
            NativeIterator.ITERATOR_PROPERTY_NAME))
        {
            Object v = ScriptableObject.getProperty(obj,
                NativeIterator.ITERATOR_PROPERTY_NAME);
            if (!(v instanceof Callable)) {
               throw typeError0("msg.invalid.iterator");
            }
            Callable f = (Callable) v;
            Object[] args = new Object[] { keyOnly ? Boolean.TRUE
                                                   : Boolean.FALSE };
            v = f.call(cx, scope, obj, args);
            if (!(v instanceof Scriptable)) {
                throw typeError0("msg.iterator.primitive");
            }
            return (Scriptable) v;
        }
        return null;
    }

    /**
     * For backwards compatibility with generated class files
     *
     * @deprecated Use {@link #enumInit(Object, Context, Scriptable, int)} instead
     */
    @Deprecated
    public static Object enumInit(Object value, Context cx, boolean enumValues)
    {
        return enumInit(value, cx, enumValues ? ENUMERATE_VALUES
                                              : ENUMERATE_KEYS);
    }

    public static final int ENUMERATE_KEYS = 0;
    public static final int ENUMERATE_VALUES = 1;
    public static final int ENUMERATE_ARRAY = 2;
    public static final int ENUMERATE_KEYS_NO_ITERATOR = 3;
    public static final int ENUMERATE_VALUES_NO_ITERATOR = 4;
    public static final int ENUMERATE_ARRAY_NO_ITERATOR = 5;

    /**
     * @deprecated Use {@link #enumInit(Object, Context, Scriptable, int)} instead
     */
    @Deprecated
    public static Object enumInit(Object value, Context cx, int enumType)
    {
        return enumInit(value, cx, getTopCallScope(cx), enumType);
    }

    public static Object enumInit(Object value, Context cx, Scriptable scope,
                                  int enumType)
    {
        IdEnumeration x = new IdEnumeration();
        x.obj = toObjectOrNull(cx, value, scope);
        if (x.obj == null) {
            // null or undefined do not cause errors but rather lead to empty
            // "for in" loop
            return x;
        }
        x.enumType = enumType;
        x.iterator = null;
        if (enumType != ENUMERATE_KEYS_NO_ITERATOR &&
            enumType != ENUMERATE_VALUES_NO_ITERATOR &&
            enumType != ENUMERATE_ARRAY_NO_ITERATOR)
        {
            x.iterator = toIterator(cx, x.obj.getParentScope(), x.obj,
                                    enumType == ScriptRuntime.ENUMERATE_KEYS);
        }
        if (x.iterator == null) {
            // enumInit should read all initial ids before returning
            // or "for (a.i in a)" would wrongly enumerate i in a as well
            enumChangeObject(x);
        }

        return x;
    }

    public static void setEnumNumbers(Object enumObj, boolean enumNumbers) {
        ((IdEnumeration)enumObj).enumNumbers = enumNumbers;
    }

    public static Boolean enumNext(Object enumObj)
    {
        IdEnumeration x = (IdEnumeration)enumObj;
        if (x.iterator != null) {
            Object v = ScriptableObject.getProperty(x.iterator, "next");
            if (!(v instanceof Callable))
                return Boolean.FALSE;
            Callable f = (Callable) v;
            Context cx = Context.getContext();
            try {
                x.currentId = f.call(cx, x.iterator.getParentScope(),
                                     x.iterator, emptyArgs);
                return Boolean.TRUE;
            } catch (JavaScriptException e) {
                if (e.getValue() instanceof NativeIterator.StopIteration) {
                  return Boolean.FALSE;
                }
                throw e;
            }
        }
        for (;;) {
            if (x.obj == null) {
                return Boolean.FALSE;
            }
            if (x.index == x.ids.length) {
                x.obj = x.obj.getPrototype();
                enumChangeObject(x);
                continue;
            }
            Object id = x.ids[x.index++];
            if (x.used != null && x.used.has(id)) {
                continue;
            }
            if (id instanceof String) {
                String strId = (String)id;
                if (!x.obj.has(strId, x.obj))
                    continue;   // must have been deleted
                x.currentId = strId;
            } else {
                int intId = ((Number)id).intValue();
                if (!x.obj.has(intId, x.obj))
                    continue;   // must have been deleted
                x.currentId = x.enumNumbers ? (Object) (Integer.valueOf(intId))
                                            : String.valueOf(intId);
            }
            return Boolean.TRUE;
        }
    }

    public static Object enumId(Object enumObj, Context cx)
    {
        IdEnumeration x = (IdEnumeration)enumObj;
        if (x.iterator != null) {
            return x.currentId;
        }
        switch (x.enumType) {
          case ENUMERATE_KEYS:
          case ENUMERATE_KEYS_NO_ITERATOR:
            return x.currentId;
          case ENUMERATE_VALUES:
          case ENUMERATE_VALUES_NO_ITERATOR:
            return enumValue(enumObj, cx);
          case ENUMERATE_ARRAY:
          case ENUMERATE_ARRAY_NO_ITERATOR:
            Object[] elements = { x.currentId, enumValue(enumObj, cx) };
            return cx.newArray(ScriptableObject.getTopLevelScope(x.obj), elements);
          default:
            throw Kit.codeBug();
        }
    }

    public static Object enumValue(Object enumObj, Context cx) {
        IdEnumeration x = (IdEnumeration)enumObj;

        Object result;

        String s = toStringIdOrIndex(cx, x.currentId);
        if (s == null) {
            int index = lastIndexResult(cx);
            result = x.obj.get(index, x.obj);
        } else {
            result = x.obj.get(s, x.obj);
        }

        return result;
    }

    private static void enumChangeObject(IdEnumeration x)
    {
        Object[] ids = null;
        while (x.obj != null) {
            ids = x.obj.getIds();
            if (ids.length != 0) {
                break;
            }
            x.obj = x.obj.getPrototype();
        }
        if (x.obj != null && x.ids != null) {
            Object[] previous = x.ids;
            int L = previous.length;
            if (x.used == null) {
                x.used = new ObjToIntMap(L);
            }
            for (int i = 0; i != L; ++i) {
                x.used.intern(previous[i]);
            }
        }
        x.ids = ids;
        x.index = 0;
    }

    /**
     * Prepare for calling name(...): return function corresponding to
     * name and make current top scope available
     * as ScriptRuntime.lastStoredScriptable() for consumption as thisObj.
     * The caller must call ScriptRuntime.lastStoredScriptable() immediately
     * after calling this method.
     */
    public static Callable getNameFunctionAndThis(String name,
                                                  Context cx,
                                                  Scriptable scope)
    {
        Scriptable parent = scope.getParentScope();
        if (parent == null) {
            Object result = topScopeName(cx, scope, name);
            if (!(result instanceof Callable)) {
                if (result == Scriptable.NOT_FOUND) {
                    throw notFoundError(scope, name);
                } else {
                    throw notFunctionError(result, name);
                }
            }
            // Top scope is not NativeWith or NativeCall => thisObj == scope
            Scriptable thisObj = scope;
            storeScriptable(cx, thisObj);
            return (Callable)result;
        }

        // name will call storeScriptable(cx, thisObj);
        return (Callable)nameOrFunction(cx, scope, parent, name, true);
    }

    /**
     * Prepare for calling obj[id](...): return function corresponding to
     * obj[id] and make obj properly converted to Scriptable available
     * as ScriptRuntime.lastStoredScriptable() for consumption as thisObj.
     * The caller must call ScriptRuntime.lastStoredScriptable() immediately
     * after calling this method.
     *
     * @deprecated Use {@link #getElemFunctionAndThis(Object, Object, Context, Scriptable)} instead
     */
    @Deprecated
    public static Callable getElemFunctionAndThis(Object obj,
                                                  Object elem,
                                                  Context cx)
    {
        return getElemFunctionAndThis(obj, elem, cx, getTopCallScope(cx));
    }

    /**
     * Prepare for calling obj[id](...): return function corresponding to
     * obj[id] and make obj properly converted to Scriptable available
     * as ScriptRuntime.lastStoredScriptable() for consumption as thisObj.
     * The caller must call ScriptRuntime.lastStoredScriptable() immediately
     * after calling this method.
     */
    public static Callable getElemFunctionAndThis(Object obj, Object elem,
                                                  Context cx, Scriptable scope)
    {
        String str = toStringIdOrIndex(cx, elem);
        if (str != null) {
            return getPropFunctionAndThis(obj, str, cx, scope);
        }
        int index = lastIndexResult(cx);

        Scriptable thisObj = toObjectOrNull(cx, obj, scope);
        if (thisObj == null) {
            throw undefCallError(obj, String.valueOf(index));
        }

        Object value = ScriptableObject.getProperty(thisObj, index);
        if (!(value instanceof Callable)) {
            throw notFunctionError(value, elem);
        }

        storeScriptable(cx, thisObj);
        return (Callable)value;
    }

    /**
     * Prepare for calling obj.property(...): return function corresponding to
     * obj.property and make obj properly converted to Scriptable available
     * as ScriptRuntime.lastStoredScriptable() for consumption as thisObj.
     * The caller must call ScriptRuntime.lastStoredScriptable() immediately
     * after calling this method.
     * Warning: this doesn't allow to resolve primitive prototype properly when
     * many top scopes are involved.
     *
     * @deprecated Use {@link #getPropFunctionAndThis(Object, String, Context, Scriptable)} instead
     */
    @Deprecated
    public static Callable getPropFunctionAndThis(Object obj,
                                                  String property,
                                                  Context cx)
    {
        return getPropFunctionAndThis(obj, property, cx, getTopCallScope(cx));
    }

    /**
     * Prepare for calling obj.property(...): return function corresponding to
     * obj.property and make obj properly converted to Scriptable available
     * as ScriptRuntime.lastStoredScriptable() for consumption as thisObj.
     * The caller must call ScriptRuntime.lastStoredScriptable() immediately
     * after calling this method.
     */
    public static Callable getPropFunctionAndThis(Object obj,
                                                  String property,
                                                  Context cx, Scriptable scope)
    {
        Scriptable thisObj = toObjectOrNull(cx, obj, scope);
        return getPropFunctionAndThisHelper(obj, property, cx, thisObj);
    }

    private static Callable getPropFunctionAndThisHelper(Object obj,
          String property, Context cx, Scriptable thisObj)
    {
        if (thisObj == null) {
            throw undefCallError(obj, property);
        }

        Object value = ScriptableObject.getProperty(thisObj, property);
        if (!(value instanceof Callable)) {
            Object noSuchMethod = ScriptableObject.getProperty(thisObj, "__noSuchMethod__");
            if (noSuchMethod instanceof Callable)
                value = new NoSuchMethodShim((Callable)noSuchMethod, property);
        }

        if (!(value instanceof Callable)) {
            throw notFunctionError(thisObj, value, property);
        }

        storeScriptable(cx, thisObj);
        return (Callable)value;
    }

    /**
     * Prepare for calling <expression>(...): return function corresponding to
     * <expression> and make parent scope of the function available
     * as ScriptRuntime.lastStoredScriptable() for consumption as thisObj.
     * The caller must call ScriptRuntime.lastStoredScriptable() immediately
     * after calling this method.
     */
    public static Callable getValueFunctionAndThis(Object value, Context cx)
    {
        if (!(value instanceof Callable)) {
            throw notFunctionError(value);
        }

        Callable f = (Callable)value;
        Scriptable thisObj = null;
        if (f instanceof Scriptable) {
            thisObj = ((Scriptable)f).getParentScope();
        }
        if (thisObj == null) {
            if (cx.topCallScope == null) throw new IllegalStateException();
            thisObj = cx.topCallScope;
        }
        if (thisObj.getParentScope() != null) {
            if (thisObj instanceof NativeWith) {
                // functions defined inside with should have with target
                // as their thisObj
            } else if (thisObj instanceof NativeCall) {
                // nested functions should have top scope as their thisObj
                thisObj = ScriptableObject.getTopLevelScope(thisObj);
            }
        }
        storeScriptable(cx, thisObj);
        return f;
    }

    /**
     * Perform function call in reference context. Should always
     * return value that can be passed to
     * {@link #refGet(Ref, Context)} or {@link #refSet(Ref, Object, Context)}
     * arbitrary number of times.
     * The args array reference should not be stored in any object that is
     * can be GC-reachable after this method returns. If this is necessary,
     * store args.clone(), not args array itself.
     */
    public static Ref callRef(Callable function, Scriptable thisObj,
                              Object[] args, Context cx)
    {
        if (function instanceof RefCallable) {
            RefCallable rfunction = (RefCallable)function;
            Ref ref = rfunction.refCall(cx, thisObj, args);
            if (ref == null) {
                throw new IllegalStateException(rfunction.getClass().getName()+".refCall() returned null");
            }
            return ref;
        }
        // No runtime support for now
        String msg = getMessage1("msg.no.ref.from.function",
                                 toString(function));
        throw constructError("ReferenceError", msg);
    }

    /**
     * Operator new.
     *
     * See ECMA 11.2.2
     */
    public static Scriptable newObject(Object fun, Context cx,
                                       Scriptable scope, Object[] args)
    {
        if (!(fun instanceof Function)) {
            throw notFunctionError(fun);
        }
        Function function = (Function)fun;
        return function.construct(cx, scope, args);
    }

    public static Object callSpecial(Context cx, Callable fun,
                                     Scriptable thisObj,
                                     Object[] args, Scriptable scope,
                                     Scriptable callerThis, int callType,
                                     String filename, int lineNumber)
    {
        if (callType == Node.SPECIALCALL_EVAL) {
            if (thisObj.getParentScope() == null && NativeGlobal.isEvalFunction(fun)) {
                return evalSpecial(cx, scope, callerThis, args,
                                   filename, lineNumber);
            }
        } else if (callType == Node.SPECIALCALL_WITH) {
            if (NativeWith.isWithFunction(fun)) {
                throw Context.reportRuntimeError1("msg.only.from.new",
                                                  "With");
            }
        } else {
            throw Kit.codeBug();
        }

        return fun.call(cx, scope, thisObj, args);
    }

    public static Object newSpecial(Context cx, Object fun,
                                    Object[] args, Scriptable scope,
                                    int callType)
    {
        if (callType == Node.SPECIALCALL_EVAL) {
            if (NativeGlobal.isEvalFunction(fun)) {
                throw typeError1("msg.not.ctor", "eval");
            }
        } else if (callType == Node.SPECIALCALL_WITH) {
            if (NativeWith.isWithFunction(fun)) {
                return NativeWith.newWithSpecial(cx, scope, args);
            }
        } else {
            throw Kit.codeBug();
        }

        return newObject(fun, cx, scope, args);
    }

    /**
     * Function.prototype.apply and Function.prototype.call
     *
     * See Ecma 15.3.4.[34]
     */
    public static Object applyOrCall(boolean isApply,
                                     Context cx, Scriptable scope,
                                     Scriptable thisObj, Object[] args)
    {
        int L = args.length;
        Callable function = getCallable(thisObj);

        Scriptable callThis = null;
        if (L != 0) {
            callThis = toObjectOrNull(cx, args[0], scope);
        }
        if (callThis == null && cx.hasFeature(Context.FEATURE_OLD_UNDEF_NULL_THIS)) {
            callThis = getTopCallScope(cx); // This covers the case of args[0] == (null|undefined) as well.
        }

        Object[] callArgs;
        if (isApply) {
            // Follow Ecma 15.3.4.3
            callArgs = L <= 1 ? ScriptRuntime.emptyArgs :
                getApplyArguments(cx, args[1]);
        } else {
            // Follow Ecma 15.3.4.4
            if (L <= 1) {
                callArgs = ScriptRuntime.emptyArgs;
            } else {
                callArgs = new Object[L - 1];
                System.arraycopy(args, 1, callArgs, 0, L - 1);
            }
        }

        return function.call(cx, scope, callThis, callArgs);
    }

    static Object[] getApplyArguments(Context cx, Object arg1)
    {
        if (arg1 == null || arg1 == Undefined.instance) {
            return ScriptRuntime.emptyArgs;
        } else if (arg1 instanceof NativeArray || arg1 instanceof Arguments) {
            return cx.getElements((Scriptable) arg1);
        } else {
            throw ScriptRuntime.typeError0("msg.arg.isnt.array");
        }
    }

    static Callable getCallable(Scriptable thisObj)
    {
        Callable function;
        if (thisObj instanceof Callable) {
            function = (Callable)thisObj;
        } else {
            Object value = thisObj.getDefaultValue(ScriptRuntime.FunctionClass);
            if (!(value instanceof Callable)) {
                throw ScriptRuntime.notFunctionError(value, thisObj);
            }
            function = (Callable)value;
        }
        return function;
    }

    /**
     * The eval function property of the global object.
     *
     * See ECMA 15.1.2.1
     */
    public static Object evalSpecial(Context cx, Scriptable scope,
                                     Object thisArg, Object[] args,
                                     String filename, int lineNumber)
    {
        if (args.length < 1)
            return Undefined.instance;
        Object x = args[0];
        if (!(x instanceof CharSequence)) {
            if (cx.hasFeature(Context.FEATURE_STRICT_MODE) ||
                cx.hasFeature(Context.FEATURE_STRICT_EVAL))
            {
                throw Context.reportRuntimeError0("msg.eval.nonstring.strict");
            }
            String message = ScriptRuntime.getMessage0("msg.eval.nonstring");
            Context.reportWarning(message);
            return x;
        }
        if (filename == null) {
            int[] linep = new int[1];
            filename = Context.getSourcePositionFromStack(linep);
            if (filename != null) {
                lineNumber = linep[0];
            } else {
                filename = "";
            }
        }
        String sourceName = ScriptRuntime.
            makeUrlForGeneratedScript(true, filename, lineNumber);

        ErrorReporter reporter;
        reporter = DefaultErrorReporter.forEval(cx.getErrorReporter());

        Evaluator evaluator = Context.createInterpreter();
        if (evaluator == null) {
            throw new JavaScriptException("Interpreter not present",
                    filename, lineNumber);
        }

        // Compile with explicit interpreter instance to force interpreter
        // mode.
        Script script = cx.compileString(x.toString(), evaluator,
                                         reporter, sourceName, 1, null);
        evaluator.setEvalScriptFlag(script);
        Callable c = (Callable)script;
        return c.call(cx, scope, (Scriptable)thisArg, ScriptRuntime.emptyArgs);
    }

    /**
     * The typeof operator
     */
    public static String typeof(Object value)
    {
        if (value == null)
            return "object";
        if (value == Undefined.instance)
            return "undefined";
        if (value instanceof ScriptableObject)
        	return ((ScriptableObject) value).getTypeOf();
        if (value instanceof Scriptable)
            return (value instanceof Callable) ? "function" : "object";
        if (value instanceof CharSequence)
            return "string";
        if (value instanceof Number)
            return "number";
        if (value instanceof Boolean)
            return "boolean";
        throw errorWithClassName("msg.invalid.type", value);
    }

    /**
     * The typeof operator that correctly handles the undefined case
     */
    public static String typeofName(Scriptable scope, String id)
    {
        Context cx = Context.getContext();
        Scriptable val = bind(cx, scope, id);
        if (val == null)
            return "undefined";
        return typeof(getObjectProp(val, id, cx));
    }

    // neg:
    // implement the '-' operator inline in the caller
    // as "-toNumber(val)"

    // not:
    // implement the '!' operator inline in the caller
    // as "!toBoolean(val)"

    // bitnot:
    // implement the '~' operator inline in the caller
    // as "~toInt32(val)"

    public static Object add(Object val1, Object val2, Context cx)
    {
        if(val1 instanceof Number && val2 instanceof Number) {
            return wrapNumber(((Number)val1).doubleValue() +
                              ((Number)val2).doubleValue());
        }
        if (val1 instanceof XMLObject) {
            Object test = ((XMLObject)val1).addValues(cx, true, val2);
            if (test != Scriptable.NOT_FOUND) {
                return test;
            }
        }
        if (val2 instanceof XMLObject) {
            Object test = ((XMLObject)val2).addValues(cx, false, val1);
            if (test != Scriptable.NOT_FOUND) {
                return test;
            }
        }
        if (val1 instanceof Scriptable)
            val1 = ((Scriptable) val1).getDefaultValue(null);
        if (val2 instanceof Scriptable)
            val2 = ((Scriptable) val2).getDefaultValue(null);
        if (!(val1 instanceof CharSequence) && !(val2 instanceof CharSequence))
            if ((val1 instanceof Number) && (val2 instanceof Number))
                return wrapNumber(((Number)val1).doubleValue() +
                                  ((Number)val2).doubleValue());
            else
                return wrapNumber(toNumber(val1) + toNumber(val2));
        return new ConsString(toCharSequence(val1), toCharSequence(val2));
    }

    public static CharSequence add(CharSequence val1, Object val2) {
        return new ConsString(val1, toCharSequence(val2));
    }

    public static CharSequence add(Object val1, CharSequence val2) {
        return new ConsString(toCharSequence(val1), val2);
    }

    /**
     * The method is only present for compatibility.
     *
     * @deprecated Use {@link #nameIncrDecr(Scriptable, String, Context, int)} instead
     */
    @Deprecated
    public static Object nameIncrDecr(Scriptable scopeChain, String id,
                                      int incrDecrMask)
    {
        return nameIncrDecr(scopeChain, id, Context.getContext(), incrDecrMask);
    }

    public static Object nameIncrDecr(Scriptable scopeChain, String id,
                                      Context cx, int incrDecrMask)
    {
        Scriptable target;
        Object value;
      search: {
            do {
                if (cx.useDynamicScope && scopeChain.getParentScope() == null) {
                    scopeChain = checkDynamicScope(cx.topCallScope, scopeChain);
                }
                target = scopeChain;
                do {
                    if (target instanceof NativeWith &&
                            target.getPrototype() instanceof XMLObject) {
                        break;
                    }
                    value = target.get(id, scopeChain);
                    if (value != Scriptable.NOT_FOUND) {
                        break search;
                    }
                    target = target.getPrototype();
                } while (target != null);
                scopeChain = scopeChain.getParentScope();
            } while (scopeChain != null);
            throw notFoundError(scopeChain, id);
        }
        return doScriptableIncrDecr(target, id, scopeChain, value,
                                    incrDecrMask);
    }

    /**
     * @deprecated Use {@link #propIncrDecr(Object, String, Context, Scriptable, int)} instead
     */
    @Deprecated
    public static Object propIncrDecr(Object obj, String id,
                                      Context cx, int incrDecrMask)
    {
        return propIncrDecr(obj, id, cx, getTopCallScope(cx), incrDecrMask);
    }

    public static Object propIncrDecr(Object obj, String id,
                                      Context cx, Scriptable scope,
                                      int incrDecrMask)
    {
        Scriptable start = toObjectOrNull(cx, obj, scope);
        if (start == null) {
            throw undefReadError(obj, id);
        }

        Scriptable target = start;
        Object value;
      search: {
            do {
                value = target.get(id, start);
                if (value != Scriptable.NOT_FOUND) {
                    break search;
                }
                target = target.getPrototype();
            } while (target != null);
            start.put(id, start, NaNobj);
            return NaNobj;
        }
        return doScriptableIncrDecr(target, id, start, value,
                                    incrDecrMask);
    }

    private static Object doScriptableIncrDecr(Scriptable target,
                                               String id,
                                               Scriptable protoChainStart,
                                               Object value,
                                               int incrDecrMask)
    {
        boolean post = ((incrDecrMask & Node.POST_FLAG) != 0);
        double number;
        if (value instanceof Number) {
            number = ((Number)value).doubleValue();
        } else {
            number = toNumber(value);
            if (post) {
                // convert result to number
                value = wrapNumber(number);
            }
        }
        if ((incrDecrMask & Node.DECR_FLAG) == 0) {
            ++number;
        } else {
            --number;
        }
        Number result = wrapNumber(number);
        target.put(id, protoChainStart, result);
        if (post) {
            return value;
        } else {
            return result;
        }
    }

    /**
     * @deprecated Use {@link #elemIncrDecr(Object, Object, Context, Scriptable, int)} instead
     */
    @Deprecated
    public static Object elemIncrDecr(Object obj, Object index,
                                      Context cx, int incrDecrMask)
    {
        return elemIncrDecr(obj, index, cx, getTopCallScope(cx), incrDecrMask);
    }

    public static Object elemIncrDecr(Object obj, Object index,
                                      Context cx, Scriptable scope,
                                      int incrDecrMask)
    {
        Object value = getObjectElem(obj, index, cx, scope);
        boolean post = ((incrDecrMask & Node.POST_FLAG) != 0);
        double number;
        if (value instanceof Number) {
            number = ((Number)value).doubleValue();
        } else {
            number = toNumber(value);
            if (post) {
                // convert result to number
                value = wrapNumber(number);
            }
        }
        if ((incrDecrMask & Node.DECR_FLAG) == 0) {
            ++number;
        } else {
            --number;
        }
        Number result = wrapNumber(number);
        setObjectElem(obj, index, result, cx, scope);
        if (post) {
            return value;
        } else {
            return result;
        }
    }

    /**
     * @deprecated Use {@link #refIncrDecr(Ref, Context, Scriptable, int)} instead
     */
    @Deprecated
    public static Object refIncrDecr(Ref ref, Context cx, int incrDecrMask)
    {
        return refIncrDecr(ref, cx, getTopCallScope(cx), incrDecrMask);
    }

    public static Object refIncrDecr(Ref ref, Context cx, Scriptable scope,
                                     int incrDecrMask)
    {
        Object value = ref.get(cx);
        boolean post = ((incrDecrMask & Node.POST_FLAG) != 0);
        double number;
        if (value instanceof Number) {
            number = ((Number)value).doubleValue();
        } else {
            number = toNumber(value);
            if (post) {
                // convert result to number
                value = wrapNumber(number);
            }
        }
        if ((incrDecrMask & Node.DECR_FLAG) == 0) {
            ++number;
        } else {
            --number;
        }
        Number result = wrapNumber(number);
        ref.set(cx, scope, result);
        if (post) {
            return value;
        } else {
            return result;
        }
    }

    public static Object toPrimitive(Object val) {
        return toPrimitive(val, null);
    }

    public static Object toPrimitive(Object val, Class<?> typeHint)
    {
        if (!(val instanceof Scriptable)) {
            return val;
        }
        Scriptable s = (Scriptable)val;
        Object result = s.getDefaultValue(typeHint);
        if (result instanceof Scriptable)
            throw typeError0("msg.bad.default.value");
        return result;
    }

    /**
     * Equality
     *
     * See ECMA 11.9
     */
    public static boolean eq(Object x, Object y)
    {
        if (x == null || x == Undefined.instance) {
            if (y == null || y == Undefined.instance) {
                return true;
            }
            if (y instanceof ScriptableObject) {
                Object test = ((ScriptableObject)y).equivalentValues(x);
                if (test != Scriptable.NOT_FOUND) {
                    return ((Boolean)test).booleanValue();
                }
            }
            return false;
        } else if (x instanceof Number) {
            return eqNumber(((Number)x).doubleValue(), y);
        } else if (x == y) {
            return true;
        } else if (x instanceof CharSequence) {
            return eqString((CharSequence)x, y);
        } else if (x instanceof Boolean) {
            boolean b = ((Boolean)x).booleanValue();
            if (y instanceof Boolean) {
                return b == ((Boolean)y).booleanValue();
            }
            if (y instanceof ScriptableObject) {
                Object test = ((ScriptableObject)y).equivalentValues(x);
                if (test != Scriptable.NOT_FOUND) {
                    return ((Boolean)test).booleanValue();
                }
            }
            return eqNumber(b ? 1.0 : 0.0, y);
        } else if (x instanceof Scriptable) {
            if (y instanceof Scriptable) {
                if (x instanceof ScriptableObject) {
                    Object test = ((ScriptableObject)x).equivalentValues(y);
                    if (test != Scriptable.NOT_FOUND) {
                        return ((Boolean)test).booleanValue();
                    }
                }
                if (y instanceof ScriptableObject) {
                    Object test = ((ScriptableObject)y).equivalentValues(x);
                    if (test != Scriptable.NOT_FOUND) {
                        return ((Boolean)test).booleanValue();
                    }
                }
                if (x instanceof Wrapper && y instanceof Wrapper) {
                    // See bug 413838. Effectively an extension to ECMA for
                    // the LiveConnect case.
                    Object unwrappedX = ((Wrapper)x).unwrap();
                    Object unwrappedY = ((Wrapper)y).unwrap();
                    return unwrappedX == unwrappedY ||
                           (isPrimitive(unwrappedX) &&
                            isPrimitive(unwrappedY) &&
                            eq(unwrappedX, unwrappedY));
                }
                return false;
            } else if (y instanceof Boolean) {
                if (x instanceof ScriptableObject) {
                    Object test = ((ScriptableObject)x).equivalentValues(y);
                    if (test != Scriptable.NOT_FOUND) {
                        return ((Boolean)test).booleanValue();
                    }
                }
                double d = ((Boolean)y).booleanValue() ? 1.0 : 0.0;
                return eqNumber(d, x);
            } else if (y instanceof Number) {
                return eqNumber(((Number)y).doubleValue(), x);
            } else if (y instanceof CharSequence) {
                return eqString((CharSequence)y, x);
            }
            // covers the case when y == Undefined.instance as well
            return false;
        } else {
            warnAboutNonJSObject(x);
            return x == y;
        }
    }

    public static boolean isPrimitive(Object obj) {
        return obj == null || obj == Undefined.instance ||
                (obj instanceof Number) || (obj instanceof String) ||
                (obj instanceof Boolean);
    }

    static boolean eqNumber(double x, Object y)
    {
        for (;;) {
            if (y == null || y == Undefined.instance) {
                return false;
            } else if (y instanceof Number) {
                return x == ((Number)y).doubleValue();
            } else if (y instanceof CharSequence) {
                return x == toNumber(y);
            } else if (y instanceof Boolean) {
                return x == (((Boolean)y).booleanValue() ? 1.0 : +0.0);
            } else if (y instanceof Scriptable) {
                if (y instanceof ScriptableObject) {
                    Object xval = wrapNumber(x);
                    Object test = ((ScriptableObject)y).equivalentValues(xval);
                    if (test != Scriptable.NOT_FOUND) {
                        return ((Boolean)test).booleanValue();
                    }
                }
                y = toPrimitive(y);
            } else {
                warnAboutNonJSObject(y);
                return false;
            }
        }
    }

    private static boolean eqString(CharSequence x, Object y)
    {
        for (;;) {
            if (y == null || y == Undefined.instance) {
                return false;
            } else if (y instanceof CharSequence) {
                CharSequence c = (CharSequence)y;
                return x.length() == c.length() && x.toString().equals(c.toString());
            } else if (y instanceof Number) {
                return toNumber(x.toString()) == ((Number)y).doubleValue();
            } else if (y instanceof Boolean) {
                return toNumber(x.toString()) == (((Boolean)y).booleanValue() ? 1.0 : 0.0);
            } else if (y instanceof Scriptable) {
                if (y instanceof ScriptableObject) {
                    Object test = ((ScriptableObject)y).equivalentValues(x.toString());
                    if (test != Scriptable.NOT_FOUND) {
                        return ((Boolean)test).booleanValue();
                    }
                }
                y = toPrimitive(y);
                continue;
            } else {
                warnAboutNonJSObject(y);
                return false;
            }
        }
    }
    public static boolean shallowEq(Object x, Object y)
    {
        if (x == y) {
            if (!(x instanceof Number)) {
                return true;
            }
            // NaN check
            double d = ((Number)x).doubleValue();
            return d == d;
        }
        if (x == null || x == Undefined.instance) {
            return false;
        } else if (x instanceof Number) {
            if (y instanceof Number) {
                return ((Number)x).doubleValue() == ((Number)y).doubleValue();
            }
        } else if (x instanceof CharSequence) {
            if (y instanceof CharSequence) {
                return x.toString().equals(y.toString());
            }
        } else if (x instanceof Boolean) {
            if (y instanceof Boolean) {
                return x.equals(y);
            }
        } else if (x instanceof Scriptable) {
            if (x instanceof Wrapper && y instanceof Wrapper) {
                return ((Wrapper)x).unwrap() == ((Wrapper)y).unwrap();
            }
        } else {
            warnAboutNonJSObject(x);
            return x == y;
        }
        return false;
    }

    /**
     * The instanceof operator.
     *
     * @return a instanceof b
     */
    public static boolean instanceOf(Object a, Object b, Context cx)
    {
        // Check RHS is an object
        if (! (b instanceof Scriptable)) {
            throw typeError0("msg.instanceof.not.object");
        }

        // for primitive values on LHS, return false
        if (! (a instanceof Scriptable))
            return false;

        return ((Scriptable)b).hasInstance((Scriptable)a);
    }

    /**
     * Delegates to
     *
     * @return true iff rhs appears in lhs' proto chain
     */
    public static boolean jsDelegatesTo(Scriptable lhs, Scriptable rhs) {
        Scriptable proto = lhs.getPrototype();

        while (proto != null) {
            if (proto.equals(rhs)) return true;
            proto = proto.getPrototype();
        }

        return false;
    }

    /**
     * The in operator.
     *
     * This is a new JS 1.3 language feature.  The in operator mirrors
     * the operation of the for .. in construct, and tests whether the
     * rhs has the property given by the lhs.  It is different from the
     * for .. in construct in that:
     * <BR> - it doesn't perform ToObject on the right hand side
     * <BR> - it returns true for DontEnum properties.
     * @param a the left hand operand
     * @param b the right hand operand
     *
     * @return true if property name or element number a is a property of b
     */
    public static boolean in(Object a, Object b, Context cx)
    {
        if (!(b instanceof Scriptable)) {
            throw typeError0("msg.in.not.object");
        }

        return hasObjectElem((Scriptable)b, a, cx);
    }

    public static boolean cmp_LT(Object val1, Object val2)
    {
        double d1, d2;
        if (val1 instanceof Number && val2 instanceof Number) {
            d1 = ((Number)val1).doubleValue();
            d2 = ((Number)val2).doubleValue();
        } else {
            if (val1 instanceof Scriptable)
                val1 = ((Scriptable) val1).getDefaultValue(NumberClass);
            if (val2 instanceof Scriptable)
                val2 = ((Scriptable) val2).getDefaultValue(NumberClass);
            if (val1 instanceof CharSequence && val2 instanceof CharSequence) {
                return val1.toString().compareTo(val2.toString()) < 0;
            }
            d1 = toNumber(val1);
            d2 = toNumber(val2);
        }
        return d1 < d2;
    }

    public static boolean cmp_LE(Object val1, Object val2)
    {
        double d1, d2;
        if (val1 instanceof Number && val2 instanceof Number) {
            d1 = ((Number)val1).doubleValue();
            d2 = ((Number)val2).doubleValue();
        } else {
            if (val1 instanceof Scriptable)
                val1 = ((Scriptable) val1).getDefaultValue(NumberClass);
            if (val2 instanceof Scriptable)
                val2 = ((Scriptable) val2).getDefaultValue(NumberClass);
            if (val1 instanceof CharSequence && val2 instanceof CharSequence) {
                return val1.toString().compareTo(val2.toString()) <= 0;
            }
            d1 = toNumber(val1);
            d2 = toNumber(val2);
        }
        return d1 <= d2;
    }

    // ------------------
    // Statements
    // ------------------

    public static ScriptableObject getGlobal(Context cx) {
        final String GLOBAL_CLASS = "org.mozilla.javascript.tools.shell.Global";
        Class<?> globalClass = Kit.classOrNull(GLOBAL_CLASS);
        if (globalClass != null) {
            try {
                Class<?>[] parm = { ScriptRuntime.ContextClass };
                Constructor<?> globalClassCtor = globalClass.getConstructor(parm);
                Object[] arg = { cx };
                return (ScriptableObject) globalClassCtor.newInstance(arg);
            }
            catch (RuntimeException e) {
                throw e;
            }
            catch (Exception e) {
                // fall through...
            }
        }
        return new ImporterTopLevel(cx);
    }

    public static boolean hasTopCall(Context cx)
    {
        return (cx.topCallScope != null);
    }

    public static Scriptable getTopCallScope(Context cx)
    {
        Scriptable scope = cx.topCallScope;
        if (scope == null) {
            throw new IllegalStateException();
        }
        return scope;
    }

    public static Object doTopCall(Callable callable,
                                   Context cx, Scriptable scope,
                                   Scriptable thisObj, Object[] args)
    {
        if (scope == null)
            throw new IllegalArgumentException();
        if (cx.topCallScope != null) throw new IllegalStateException();

        Object result;
        cx.topCallScope = ScriptableObject.getTopLevelScope(scope);
        cx.useDynamicScope = cx.hasFeature(Context.FEATURE_DYNAMIC_SCOPE);
        ContextFactory f = cx.getFactory();
        try {
            result = f.doTopCall(callable, cx, scope, thisObj, args);
        } finally {
            cx.topCallScope = null;
            // Cleanup cached references
            cx.cachedXMLLib = null;

            if (cx.currentActivationCall != null) {
                // Function should always call exitActivationFunction
                // if it creates activation record
                throw new IllegalStateException();
            }
        }
        return result;
    }

    /**
     * Return <tt>possibleDynamicScope</tt> if <tt>staticTopScope</tt>
     * is present on its prototype chain and return <tt>staticTopScope</tt>
     * otherwise.
     * Should only be called when <tt>staticTopScope</tt> is top scope.
     */
    static Scriptable checkDynamicScope(Scriptable possibleDynamicScope,
                                        Scriptable staticTopScope)
    {
        // Return cx.topCallScope if scope
        if (possibleDynamicScope == staticTopScope) {
            return possibleDynamicScope;
        }
        Scriptable proto = possibleDynamicScope;
        for (;;) {
            proto = proto.getPrototype();
            if (proto == staticTopScope) {
                return possibleDynamicScope;
            }
            if (proto == null) {
                return staticTopScope;
            }
        }
    }

    public static void addInstructionCount(Context cx, int instructionsToAdd)
    {
    	cx.instructionCount += instructionsToAdd;
        if (cx.instructionCount > cx.instructionThreshold)
        {
            cx.observeInstructionCount(cx.instructionCount);
            cx.instructionCount = 0;
        }
    }

    public static void initScript(NativeFunction funObj, Scriptable thisObj,
                                  Context cx, Scriptable scope,
                                  boolean evalScript)
    {
        if (cx.topCallScope == null)
            throw new IllegalStateException();

        int varCount = funObj.getParamAndVarCount();
        if (varCount != 0) {

            Scriptable varScope = scope;
            // Never define any variables from var statements inside with
            // object. See bug 38590.
            while (varScope instanceof NativeWith) {
                varScope = varScope.getParentScope();
            }

            for (int i = varCount; i-- != 0;) {
                String name = funObj.getParamOrVarName(i);
                boolean isConst = funObj.getParamOrVarConst(i);
                // Don't overwrite existing def if already defined in object
                // or prototypes of object.
                if (!ScriptableObject.hasProperty(scope, name)) {
                    if (isConst) {
                        ScriptableObject.defineConstProperty(varScope, name);
                    } else if (!evalScript) {
                        // Global var definitions are supposed to be DONTDELETE
                        ScriptableObject.defineProperty(
                            varScope, name, Undefined.instance,
                            ScriptableObject.PERMANENT);
                    } else {
                        varScope.put(name, varScope, Undefined.instance);
                    }
                } else {
                    ScriptableObject.redefineProperty(scope, name, isConst);
                }
            }
        }
    }

    public static Scriptable createFunctionActivation(NativeFunction funObj,
                                                      Scriptable scope,
                                                      Object[] args)
    {
        return new NativeCall(funObj, scope, args);
    }


    public static void enterActivationFunction(Context cx,
                                               Scriptable scope)
    {
        if (cx.topCallScope == null)
            throw new IllegalStateException();
        NativeCall call = (NativeCall)scope;
        call.parentActivationCall = cx.currentActivationCall;
        cx.currentActivationCall = call;
    }

    public static void exitActivationFunction(Context cx)
    {
        NativeCall call = cx.currentActivationCall;
        cx.currentActivationCall = call.parentActivationCall;
        call.parentActivationCall = null;
    }

    static NativeCall findFunctionActivation(Context cx, Function f)
    {
        NativeCall call = cx.currentActivationCall;
        while (call != null) {
            if (call.function == f)
                return call;
            call = call.parentActivationCall;
        }
        return null;
    }

    public static Scriptable newCatchScope(Throwable t,
                                           Scriptable lastCatchScope,
                                           String exceptionName,
                                           Context cx, Scriptable scope)
    {
        Object obj;
        boolean cacheObj;

    getObj:
        if (t instanceof JavaScriptException) {
            cacheObj = false;
            obj = ((JavaScriptException)t).getValue();
        } else {
            cacheObj = true;

            // Create wrapper object unless it was associated with
            // the previous scope object

            if (lastCatchScope != null) {
                NativeObject last = (NativeObject)lastCatchScope;
                obj = last.getAssociatedValue(t);
                if (obj == null) Kit.codeBug();
                break getObj;
            }

            RhinoException re;
            TopLevel.NativeErrors type;
            String errorMsg;
            Throwable javaException = null;

            if (t instanceof EcmaError) {
                EcmaError ee = (EcmaError)t;
                re = ee;
                type = TopLevel.NativeErrors.valueOf(ee.getName());
                errorMsg = ee.getErrorMessage();
            } else if (t instanceof WrappedException) {
                WrappedException we = (WrappedException)t;
                re = we;
                javaException = we.getWrappedException();
                type = TopLevel.NativeErrors.JavaException;
                errorMsg = javaException.getClass().getName()
                           +": "+javaException.getMessage();
            } else if (t instanceof EvaluatorException) {
                // Pure evaluator exception, nor WrappedException instance
                EvaluatorException ee = (EvaluatorException)t;
                re = ee;
                type = TopLevel.NativeErrors.InternalError;
                errorMsg = ee.getMessage();
            } else if (cx.hasFeature(Context.FEATURE_ENHANCED_JAVA_ACCESS)) {
                // With FEATURE_ENHANCED_JAVA_ACCESS, scripts can catch
                // all exception types
                re = new WrappedException(t);
                type = TopLevel.NativeErrors.JavaException;
                errorMsg = t.toString();
            } else {
                // Script can catch only instances of JavaScriptException,
                // EcmaError and EvaluatorException
                throw Kit.codeBug();
            }

            String sourceUri = re.sourceName();
            if (sourceUri == null) {
                sourceUri = "";
            }
            int line = re.lineNumber();
            Object args[];
            if (line > 0) {
                args = new Object[] { errorMsg, sourceUri, Integer.valueOf(line) };
            } else {
                args = new Object[] { errorMsg, sourceUri };
            }

            Scriptable errorObject = newNativeError(cx, scope, type, args);
            // set exception in Error objects to enable non-ECMA "stack" property
            if (errorObject instanceof NativeError) {
                ((NativeError) errorObject).setStackProvider(re);
            }

            if (javaException != null && isVisible(cx, javaException)) {
                Object wrap = cx.getWrapFactory().wrap(cx, scope, javaException,
                                                       null);
                ScriptableObject.defineProperty(
                    errorObject, "javaException", wrap,
                    ScriptableObject.PERMANENT | ScriptableObject.READONLY | ScriptableObject.DONTENUM);
            }
            if (isVisible(cx, re)) {
                Object wrap = cx.getWrapFactory().wrap(cx, scope, re, null);
                ScriptableObject.defineProperty(
                        errorObject, "rhinoException", wrap,
                        ScriptableObject.PERMANENT | ScriptableObject.READONLY | ScriptableObject.DONTENUM);
            }
            obj = errorObject;
        }

        NativeObject catchScopeObject = new NativeObject();
        // See ECMA 12.4
        catchScopeObject.defineProperty(
            exceptionName, obj, ScriptableObject.PERMANENT);

        if (isVisible(cx, t)) {
            // Add special Rhino object __exception__ defined in the catch
            // scope that can be used to retrieve the Java exception associated
            // with the JavaScript exception (to get stack trace info, etc.)
            catchScopeObject.defineProperty(
                "__exception__", Context.javaToJS(t, scope),
                ScriptableObject.PERMANENT|ScriptableObject.DONTENUM);
        }

        if (cacheObj) {
            catchScopeObject.associateValue(t, obj);
        }
        return catchScopeObject;
    }

    public static Scriptable wrapException(Throwable t,
                                           Scriptable scope,
                                           Context cx) {
        RhinoException re;
        String errorName;
        String errorMsg;
        Throwable javaException = null;

        if (t instanceof EcmaError) {
            EcmaError ee = (EcmaError)t;
            re = ee;
            errorName = ee.getName();
            errorMsg = ee.getErrorMessage();
        } else if (t instanceof WrappedException) {
            WrappedException we = (WrappedException)t;
            re = we;
            javaException = we.getWrappedException();
            errorName = "JavaException";
            errorMsg = javaException.getClass().getName()
                       +": "+javaException.getMessage();
        } else if (t instanceof EvaluatorException) {
            // Pure evaluator exception, nor WrappedException instance
            EvaluatorException ee = (EvaluatorException)t;
            re = ee;
            errorName = "InternalError";
            errorMsg = ee.getMessage();
        } else if (cx.hasFeature(Context.FEATURE_ENHANCED_JAVA_ACCESS)) {
            // With FEATURE_ENHANCED_JAVA_ACCESS, scripts can catch
            // all exception types
            re = new WrappedException(t);
            errorName = "JavaException";
            errorMsg = t.toString();
        } else {
            // Script can catch only instances of JavaScriptException,
            // EcmaError and EvaluatorException
            throw Kit.codeBug();
        }

        String sourceUri = re.sourceName();
        if (sourceUri == null) {
            sourceUri = "";
        }
        int line = re.lineNumber();
        Object args[];
        if (line > 0) {
            args = new Object[] { errorMsg, sourceUri, Integer.valueOf(line) };
        } else {
            args = new Object[] { errorMsg, sourceUri };
        }

        Scriptable errorObject = cx.newObject(scope, errorName, args);
        ScriptableObject.putProperty(errorObject, "name", errorName);
        // set exception in Error objects to enable non-ECMA "stack" property
        if (errorObject instanceof NativeError) {
            ((NativeError) errorObject).setStackProvider(re);
        }

        if (javaException != null && isVisible(cx, javaException)) {
            Object wrap = cx.getWrapFactory().wrap(cx, scope, javaException,
                                                   null);
            ScriptableObject.defineProperty(
                errorObject, "javaException", wrap,
                ScriptableObject.PERMANENT | ScriptableObject.READONLY | ScriptableObject.DONTENUM);
        }
        if (isVisible(cx, re)) {
            Object wrap = cx.getWrapFactory().wrap(cx, scope, re, null);
            ScriptableObject.defineProperty(
                    errorObject, "rhinoException", wrap,
                    ScriptableObject.PERMANENT | ScriptableObject.READONLY | ScriptableObject.DONTENUM);
        }
        return errorObject;
    }

    private static boolean isVisible(Context cx, Object obj) {
        ClassShutter shutter = cx.getClassShutter();
        return shutter == null ||
            shutter.visibleToScripts(obj.getClass().getName());
    }

    public static Scriptable enterWith(Object obj, Context cx,
                                       Scriptable scope)
    {
        Scriptable sobj = toObjectOrNull(cx, obj, scope);
        if (sobj == null) {
            throw typeError1("msg.undef.with", toString(obj));
        }
        if (sobj instanceof XMLObject) {
            XMLObject xmlObject = (XMLObject)sobj;
            return xmlObject.enterWith(scope);
        }
        return new NativeWith(scope, sobj);
    }

    public static Scriptable leaveWith(Scriptable scope)
    {
        NativeWith nw = (NativeWith)scope;
        return nw.getParentScope();
    }

    public static Scriptable enterDotQuery(Object value, Scriptable scope)
    {
        if (!(value instanceof XMLObject)) {
            throw notXmlError(value);
        }
        XMLObject object = (XMLObject)value;
        return object.enterDotQuery(scope);
    }

    public static Object updateDotQuery(boolean value, Scriptable scope)
    {
        // Return null to continue looping
        NativeWith nw = (NativeWith)scope;
        return nw.updateDotQuery(value);
    }

    public static Scriptable leaveDotQuery(Scriptable scope)
    {
        NativeWith nw = (NativeWith)scope;
        return nw.getParentScope();
    }

    public static void setFunctionProtoAndParent(BaseFunction fn,
                                                 Scriptable scope)
    {
        fn.setParentScope(scope);
        fn.setPrototype(ScriptableObject.getFunctionPrototype(scope));
    }

    public static void setObjectProtoAndParent(ScriptableObject object,
                                               Scriptable scope)
    {
        // Compared with function it always sets the scope to top scope
        scope = ScriptableObject.getTopLevelScope(scope);
        object.setParentScope(scope);
        Scriptable proto
            = ScriptableObject.getClassPrototype(scope, object.getClassName());
        object.setPrototype(proto);
    }

    public static void setBuiltinProtoAndParent(ScriptableObject object,
                                                Scriptable scope,
                                                TopLevel.Builtins type)
    {
        scope = ScriptableObject.getTopLevelScope(scope);
        object.setParentScope(scope);
        object.setPrototype(TopLevel.getBuiltinPrototype(scope, type));
    }


    public static void initFunction(Context cx, Scriptable scope,
                                    NativeFunction function, int type,
                                    boolean fromEvalCode)
    {
        if (type == FunctionNode.FUNCTION_STATEMENT) {
            String name = function.getFunctionName();
            if (name != null && name.length() != 0) {
                if (!fromEvalCode) {
                    // ECMA specifies that functions defined in global and
                    // function scope outside eval should have DONTDELETE set.
                    ScriptableObject.defineProperty
                        (scope, name, function, ScriptableObject.PERMANENT);
                } else {
                    scope.put(name, scope, function);
                }
            }
        } else if (type == FunctionNode.FUNCTION_EXPRESSION_STATEMENT) {
            String name = function.getFunctionName();
            if (name != null && name.length() != 0) {
                // Always put function expression statements into initial
                // activation object ignoring the with statement to follow
                // SpiderMonkey
                while (scope instanceof NativeWith) {
                    scope = scope.getParentScope();
                }
                scope.put(name, scope, function);
            }
        } else {
            throw Kit.codeBug();
        }
    }

    public static Scriptable newArrayLiteral(Object[] objects,
                                             int[] skipIndices,
                                             Context cx, Scriptable scope)
    {
        final int SKIP_DENSITY = 2;
        int count = objects.length;
        int skipCount = 0;
        if (skipIndices != null) {
            skipCount = skipIndices.length;
        }
        int length = count + skipCount;
        if (length > 1 && skipCount * SKIP_DENSITY < length) {
            // If not too sparse, create whole array for constructor
            Object[] sparse;
            if (skipCount == 0) {
                sparse = objects;
            } else {
                sparse = new Object[length];
                int skip = 0;
                for (int i = 0, j = 0; i != length; ++i) {
                    if (skip != skipCount && skipIndices[skip] == i) {
                        sparse[i] = Scriptable.NOT_FOUND;
                        ++skip;
                        continue;
                    }
                    sparse[i] = objects[j];
                    ++j;
                }
            }
            return cx.newArray(scope, sparse);
        }

        Scriptable array = cx.newArray(scope, length);

        int skip = 0;
        for (int i = 0, j = 0; i != length; ++i) {
            if (skip != skipCount && skipIndices[skip] == i) {
                ++skip;
                continue;
            }
            ScriptableObject.putProperty(array, i, objects[j]);
            ++j;
        }
        return array;
    }

    /**
     * This method is here for backward compat with existing compiled code.  It
     * is called when an object literal is compiled.  The next instance will be
     * the version called from new code.
     * <strong>This method only present for compatibility.</strong>
     * @deprecated Use {@link #newObjectLiteral(Object[], Object[], int[], Context, Scriptable)} instead
     */
    @Deprecated
    public static Scriptable newObjectLiteral(Object[] propertyIds,
                                              Object[] propertyValues,
                                              Context cx, Scriptable scope)
    {
        // Passing null for getterSetters means no getters or setters
        return newObjectLiteral(propertyIds, propertyValues, null, cx, scope);
    }

    public static Scriptable newObjectLiteral(Object[] propertyIds,
                                              Object[] propertyValues,
                                              int [] getterSetters,
                                              Context cx, Scriptable scope)
    {
        Scriptable object = cx.newObject(scope);
        for (int i = 0, end = propertyIds.length; i != end; ++i) {
            Object id = propertyIds[i];
            int getterSetter = getterSetters == null ? 0 : getterSetters[i];
            Object value = propertyValues[i];
            if (id instanceof String) {
                if (getterSetter == 0) {
                    if (isSpecialProperty((String)id)) {
                        Ref ref = specialRef(object, (String)id, cx, scope);
                        ref.set(cx, scope, value);
                    } else {
                        object.put((String)id, object, value);
                    }
                } else {
                    ScriptableObject so = (ScriptableObject)object;
                    Callable getterOrSetter = (Callable)value;
                    boolean isSetter = getterSetter == 1;
                    so.setGetterOrSetter((String)id, 0, getterOrSetter, isSetter);
                }
            } else {
                int index = ((Integer)id).intValue();
                object.put(index, object, value);
            }
        }
        return object;
    }

    public static boolean isArrayObject(Object obj)
    {
        return obj instanceof NativeArray || obj instanceof Arguments;
    }

    public static Object[] getArrayElements(Scriptable object)
    {
        Context cx = Context.getContext();
        long longLen = NativeArray.getLengthProperty(cx, object);
        if (longLen > Integer.MAX_VALUE) {
            // arrays beyond  MAX_INT is not in Java in any case
            throw new IllegalArgumentException();
        }
        int len = (int) longLen;
        if (len == 0) {
            return ScriptRuntime.emptyArgs;
        } else {
            Object[] result = new Object[len];
            for (int i=0; i < len; i++) {
                Object elem = ScriptableObject.getProperty(object, i);
                result[i] = (elem == Scriptable.NOT_FOUND) ? Undefined.instance
                                                           : elem;
            }
            return result;
        }
    }

    static void checkDeprecated(Context cx, String name) {
        int version = cx.getLanguageVersion();
        if (version >= Context.VERSION_1_4 || version == Context.VERSION_DEFAULT) {
            String msg = getMessage1("msg.deprec.ctor", name);
            if (version == Context.VERSION_DEFAULT)
                Context.reportWarning(msg);
            else
                throw Context.reportRuntimeError(msg);
        }
    }

    public static String getMessage0(String messageId)
    {
        return getMessage(messageId, null);
    }

    public static String getMessage1(String messageId, Object arg1)
    {
        Object[] arguments = {arg1};
        return getMessage(messageId, arguments);
    }

    public static String getMessage2(
        String messageId, Object arg1, Object arg2)
    {
        Object[] arguments = {arg1, arg2};
        return getMessage(messageId, arguments);
    }

    public static String getMessage3(
        String messageId, Object arg1, Object arg2, Object arg3)
    {
        Object[] arguments = {arg1, arg2, arg3};
        return getMessage(messageId, arguments);
    }

    public static String getMessage4(
        String messageId, Object arg1, Object arg2, Object arg3, Object arg4)
    {
        Object[] arguments = {arg1, arg2, arg3, arg4};
        return getMessage(messageId, arguments);
    }

    /**
     * This is an interface defining a message provider. Create your
     * own implementation to override the default error message provider.
     *
     * @author Mike Harm
     */
    public interface MessageProvider {

        /**
         * Returns a textual message identified by the given messageId,
         * parameterized by the given arguments.
         *
         * @param messageId the identifier of the message
         * @param arguments the arguments to fill into the message
         */
        String getMessage(String messageId, Object[] arguments);
    }

    public static MessageProvider messageProvider = new DefaultMessageProvider();

    public static String getMessage(String messageId, Object[] arguments)
    {
        return messageProvider.getMessage(messageId, arguments);
    }

    /* OPT there's a noticable delay for the first error!  Maybe it'd
     * make sense to use a ListResourceBundle instead of a properties
     * file to avoid (synchronized) text parsing.
     */
    private static class DefaultMessageProvider implements MessageProvider {
        public String getMessage(String messageId, Object[] arguments) {
            final String defaultResource
                = "org.mozilla.javascript.resources.Messages";

            Context cx = Context.getCurrentContext();
            Locale locale = cx != null ? cx.getLocale() : Locale.getDefault();

            // ResourceBundle does caching.
            ResourceBundle rb = ResourceBundle.getBundle(defaultResource, locale);

            String formatString;
            try {
                formatString = rb.getString(messageId);
            } catch (java.util.MissingResourceException mre) {
                throw new RuntimeException
                    ("no message resource found for message property "+ messageId);
            }

            /*
             * It's OK to format the string, even if 'arguments' is null;
             * we need to format it anyway, to make double ''s collapse to
             * single 's.
             */
            MessageFormat formatter = new MessageFormat(formatString);
            return formatter.format(arguments);
        }
    }

    public static EcmaError constructError(String error, String message)
    {
        int[] linep = new int[1];
        String filename = Context.getSourcePositionFromStack(linep);
        return constructError(error, message, filename, linep[0], null, 0);
    }

    public static EcmaError constructError(String error,
                                           String message,
                                           int lineNumberDelta)
    {
        int[] linep = new int[1];
        String filename = Context.getSourcePositionFromStack(linep);
        if (linep[0] != 0) {
            linep[0] += lineNumberDelta;
        }
        return constructError(error, message, filename, linep[0], null, 0);
    }

    public static EcmaError constructError(String error,
                                           String message,
                                           String sourceName,
                                           int lineNumber,
                                           String lineSource,
                                           int columnNumber)
    {
        return new EcmaError(error, message, sourceName,
                             lineNumber, lineSource, columnNumber);
    }

    public static EcmaError rangeError(String message)
    {
        return constructError("RangeError", message);
    }

    public static EcmaError typeError(String message)
    {
        return constructError("TypeError", message);
    }

    public static EcmaError typeError0(String messageId)
    {
        String msg = getMessage0(messageId);
        return typeError(msg);
    }

    public static EcmaError typeError1(String messageId, Object arg1)
    {
        String msg = getMessage1(messageId, arg1);
        return typeError(msg);
    }

    public static EcmaError typeError2(String messageId, Object arg1,
                                       Object arg2)
    {
        String msg = getMessage2(messageId, arg1, arg2);
        return typeError(msg);
    }

    public static EcmaError typeError3(String messageId, String arg1,
                                       String arg2, String arg3)
    {
        String msg = getMessage3(messageId, arg1, arg2, arg3);
        return typeError(msg);
    }

    public static RuntimeException undefReadError(Object object, Object id)
    {
        return typeError2("msg.undef.prop.read", toString(object), toString(id));
    }

    public static RuntimeException undefCallError(Object object, Object id)
    {
        return typeError2("msg.undef.method.call", toString(object), toString(id));
    }

    public static RuntimeException undefWriteError(Object object,
                                                   Object id,
                                                   Object value)
    {
        return typeError3("msg.undef.prop.write", toString(object), toString(id),
                          toString(value));
    }

    private static RuntimeException undefDeleteError(Object object, Object id)
    {
        throw typeError2("msg.undef.prop.delete", toString(object), toString(id));
    }

    public static RuntimeException notFoundError(Scriptable object,
                                                 String property)
    {
        // XXX: use object to improve the error message
        String msg = getMessage1("msg.is.not.defined", property);
        throw constructError("ReferenceError", msg);
    }

    public static RuntimeException notFunctionError(Object value)
    {
        return notFunctionError(value, value);
    }

    public static RuntimeException notFunctionError(Object value,
                                                    Object messageHelper)
    {
        // Use value for better error reporting
        String msg = (messageHelper == null)
                     ? "null" : messageHelper.toString();
        if (value == Scriptable.NOT_FOUND) {
            return typeError1("msg.function.not.found", msg);
        }
        return typeError2("msg.isnt.function", msg, typeof(value));
    }

    public static RuntimeException notFunctionError(Object obj, Object value,
            String propertyName)
    {
        // Use obj and value for better error reporting
        String objString = toString(obj);
        if (obj instanceof NativeFunction) {
            // Omit function body in string representations of functions
            int paren = objString.indexOf(')');
            int curly = objString.indexOf('{', paren);
            if (curly > -1) {
                objString = objString.substring(0, curly + 1) + "...}";
            }
        }
        if (value == Scriptable.NOT_FOUND) {
            return typeError2("msg.function.not.found.in", propertyName,
                    objString);
        }
        return typeError3("msg.isnt.function.in", propertyName, objString,
                          typeof(value));
    }

    private static RuntimeException notXmlError(Object value)
    {
        throw typeError1("msg.isnt.xml.object", toString(value));
    }

    private static void warnAboutNonJSObject(Object nonJSObject)
    {
        String message =
"RHINO USAGE WARNING: Missed Context.javaToJS() conversion:\n"
+"Rhino runtime detected object "+nonJSObject+" of class "+nonJSObject.getClass().getName()+" where it expected String, Number, Boolean or Scriptable instance. Please check your code for missing Context.javaToJS() call.";
        Context.reportWarning(message);
        // Just to be sure that it would be noticed
        System.err.println(message);
    }

    public static RegExpProxy getRegExpProxy(Context cx)
    {
        return cx.getRegExpProxy();
    }

    public static void setRegExpProxy(Context cx, RegExpProxy proxy)
    {
        if (proxy == null) throw new IllegalArgumentException();
        cx.regExpProxy = proxy;
    }

    public static RegExpProxy checkRegExpProxy(Context cx)
    {
        RegExpProxy result = getRegExpProxy(cx);
        if (result == null) {
            throw Context.reportRuntimeError0("msg.no.regexp");
        }
        return result;
    }

    public static Scriptable wrapRegExp(Context cx, Scriptable scope,
                                        Object compiled) {
        return cx.getRegExpProxy().wrapRegExp(cx, scope, compiled);
    }

    private static XMLLib currentXMLLib(Context cx)
    {
        // Scripts should be running to access this
        if (cx.topCallScope == null)
            throw new IllegalStateException();

        XMLLib xmlLib = cx.cachedXMLLib;
        if (xmlLib == null) {
            xmlLib = XMLLib.extractFromScope(cx.topCallScope);
            if (xmlLib == null)
                throw new IllegalStateException();
            cx.cachedXMLLib = xmlLib;
        }

        return xmlLib;
    }

    /**
     * Escapes the reserved characters in a value of an attribute
     *
     * @param value Unescaped text
     * @return The escaped text
     */
    public static String escapeAttributeValue(Object value, Context cx)
    {
        XMLLib xmlLib = currentXMLLib(cx);
        return xmlLib.escapeAttributeValue(value);
    }

    /**
     * Escapes the reserved characters in a value of a text node
     *
     * @param value Unescaped text
     * @return The escaped text
     */
    public static String escapeTextValue(Object value, Context cx)
    {
        XMLLib xmlLib = currentXMLLib(cx);
        return xmlLib.escapeTextValue(value);
    }

    public static Ref memberRef(Object obj, Object elem,
                                Context cx, int memberTypeFlags)
    {
        if (!(obj instanceof XMLObject)) {
            throw notXmlError(obj);
        }
        XMLObject xmlObject = (XMLObject)obj;
        return xmlObject.memberRef(cx, elem, memberTypeFlags);
    }

    public static Ref memberRef(Object obj, Object namespace, Object elem,
                                Context cx, int memberTypeFlags)
    {
        if (!(obj instanceof XMLObject)) {
            throw notXmlError(obj);
        }
        XMLObject xmlObject = (XMLObject)obj;
        return xmlObject.memberRef(cx, namespace, elem, memberTypeFlags);
    }

    public static Ref nameRef(Object name, Context cx,
                              Scriptable scope, int memberTypeFlags)
    {
        XMLLib xmlLib = currentXMLLib(cx);
        return xmlLib.nameRef(cx, name, scope, memberTypeFlags);
    }

    public static Ref nameRef(Object namespace, Object name, Context cx,
                              Scriptable scope, int memberTypeFlags)
    {
        XMLLib xmlLib = currentXMLLib(cx);
        return xmlLib.nameRef(cx, namespace, name, scope, memberTypeFlags);
    }

    private static void storeIndexResult(Context cx, int index)
    {
        cx.scratchIndex = index;
    }

    static int lastIndexResult(Context cx)
    {
        return cx.scratchIndex;
    }

    public static void storeUint32Result(Context cx, long value)
    {
        if ((value >>> 32) != 0)
            throw new IllegalArgumentException();
        cx.scratchUint32 = value;
    }

    public static long lastUint32Result(Context cx)
    {
        long value = cx.scratchUint32;
        if ((value >>> 32) != 0)
            throw new IllegalStateException();
        return value;
    }

    private static void storeScriptable(Context cx, Scriptable value)
    {
        // The previously stored scratchScriptable should be consumed
        if (cx.scratchScriptable != null)
            throw new IllegalStateException();
        cx.scratchScriptable = value;
    }

    public static Scriptable lastStoredScriptable(Context cx)
    {
        Scriptable result = cx.scratchScriptable;
        cx.scratchScriptable = null;
        return result;
    }

    static String makeUrlForGeneratedScript
        (boolean isEval, String masterScriptUrl, int masterScriptLine)
    {
        if (isEval) {
            return masterScriptUrl+'#'+masterScriptLine+"(eval)";
        } else {
            return masterScriptUrl+'#'+masterScriptLine+"(Function)";
        }
    }

    static boolean isGeneratedScript(String sourceUrl) {
        // ALERT: this may clash with a valid URL containing (eval) or
        // (Function)
        return sourceUrl.indexOf("(eval)") >= 0
               || sourceUrl.indexOf("(Function)") >= 0;
    }

    private static RuntimeException errorWithClassName(String msg, Object val)
    {
        return Context.reportRuntimeError1(msg, val.getClass().getName());
    }

    /**
     * Equivalent to executing "new Error(message, sourceFileName, sourceLineNo)" from JavaScript.
     * @param cx the current context
     * @param scope the current scope
     * @param message the message
     * @return a JavaScriptException you should throw
     */
    public static JavaScriptException throwError(Context cx, Scriptable scope,
            String message) {
      int[] linep = { 0 };
      String filename = Context.getSourcePositionFromStack(linep);
        final Scriptable error = newBuiltinObject(cx, scope,
                TopLevel.Builtins.Error, new Object[] { message, filename, Integer.valueOf(linep[0]) });
        return new JavaScriptException(error, filename, linep[0]);
    }


    /**
     * Equivalent to executing "new $constructorName(message, sourceFileName, sourceLineNo)" from JavaScript.
     * @param cx the current context
     * @param scope the current scope
     * @param message the message
     * @return a JavaScriptException you should throw
     */
    public static JavaScriptException throwCustomError(Context cx, Scriptable scope, String constructorName,
            String message) {
      int[] linep = { 0 };
      String filename = Context.getSourcePositionFromStack(linep);
      final Scriptable error =  cx.newObject(scope, constructorName,
    		  new Object[] { message, filename, Integer.valueOf(linep[0]) });
      return new JavaScriptException(error, filename, linep[0]);
    }

    public static final Object[] emptyArgs = new Object[0];
    public static final String[] emptyStrings = new String[0];


}<|MERGE_RESOLUTION|>--- conflicted
+++ resolved
@@ -254,8 +254,6 @@
                                  sealed, true);
         }
 
-<<<<<<< HEAD
-=======
         if (cx.getLanguageVersion() >= Context.VERSION_ES6) {
             new LazilyLoadedCtor(scope, NativeSymbol.CLASS_NAME,
                 NativeSymbol.class.getName(),
@@ -264,7 +262,6 @@
         }
 
      
->>>>>>> 283bce5e
         if (scope instanceof TopLevel) {
             ((TopLevel)scope).cacheBuiltins();
         }
@@ -294,7 +291,7 @@
 
         return s;
     }
-
+    
     static String[] getTopPackageNames() {
         // Include "android" top package if running on Android
         return "Dalvik".equals(System.getProperty("java.vm.name")) ?
