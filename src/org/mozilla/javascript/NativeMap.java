/* -*- Mode: java; tab-width: 8; indent-tabs-mode: nil; c-basic-offset: 4 -*-
 *
 * This Source Code Form is subject to the terms of the Mozilla Public
 * License, v. 2.0. If a copy of the MPL was not distributed with this
 * file, You can obtain one at http://mozilla.org/MPL/2.0/. */

package org.mozilla.javascript;

import java.util.Iterator;

public class NativeMap extends IdScriptableObject {
    private static final long serialVersionUID = 1171922614280016891L;
    private static final Object MAP_TAG = "Map";
    static final String ITERATOR_TAG = "Map Iterator";

    private static final Object NULL_VALUE = new Object();

    private final Hashtable entries = new Hashtable();

    private boolean instanceOfMap = false;

    static void init(Context cx, Scriptable scope, boolean sealed) {
        NativeMap obj = new NativeMap();
        obj.exportAsJSClass(MAX_PROTOTYPE_ID, scope, false);

        ScriptableObject desc = (ScriptableObject) cx.newObject(scope);
        desc.put("enumerable", desc, Boolean.FALSE);
        desc.put("configurable", desc, Boolean.TRUE);
        desc.put("get", desc, obj.get(NativeSet.GETSIZE, obj));
        obj.defineOwnProperty(cx, "size", desc);

        if (sealed) {
            obj.sealObject();
        }
    }

    @Override
    public String getClassName() {
        return "Map";
    }

    @Override
    public Object execIdCall(
            IdFunctionObject f, Context cx, Scriptable scope, Scriptable thisObj, Object[] args) {
        if (!f.hasTag(MAP_TAG)) {
            return super.execIdCall(f, cx, scope, thisObj, args);
        }
        int id = f.methodId();
        switch (id) {
            case Id_constructor:
                if (thisObj == null) {
                    NativeMap nm = new NativeMap();
                    nm.instanceOfMap = true;
                    if (args.length > 0) {
                        loadFromIterable(cx, scope, nm, args[0]);
                    }
                    return nm;
                }
                throw ScriptRuntime.typeErrorById("msg.no.new", "Map");
            case Id_set:
                return realThis(thisObj, f)
                        .js_set(
                                args.length > 0 ? args[0] : Undefined.instance,
                                args.length > 1 ? args[1] : Undefined.instance);
            case Id_delete:
                return realThis(thisObj, f)
                        .js_delete(args.length > 0 ? args[0] : Undefined.instance);
            case Id_get:
                return realThis(thisObj, f).js_get(args.length > 0 ? args[0] : Undefined.instance);
            case Id_has:
                return realThis(thisObj, f).js_has(args.length > 0 ? args[0] : Undefined.instance);
            case Id_clear:
                return realThis(thisObj, f).js_clear();
            case Id_keys:
                return realThis(thisObj, f).js_iterator(scope, NativeCollectionIterator.Type.KEYS);
            case Id_values:
                return realThis(thisObj, f)
                        .js_iterator(scope, NativeCollectionIterator.Type.VALUES);
            case Id_entries:
                return realThis(thisObj, f).js_iterator(scope, NativeCollectionIterator.Type.BOTH);
            case Id_forEach:
                return realThis(thisObj, f)
                        .js_forEach(
                                cx,
                                scope,
                                args.length > 0 ? args[0] : Undefined.instance,
                                args.length > 1 ? args[1] : Undefined.instance);
            case SymbolId_getSize:
                return realThis(thisObj, f).js_getSize();
        }
        throw new IllegalArgumentException("Map.prototype has no method: " + f.getFunctionName());
    }

    private Object js_set(Object k, Object v) {
        // Map.get() does not distinguish between "not found" and a null value. So,
        // replace true null here with a marker so that we can re-convert in "get".
        final Object value = (v == null ? NULL_VALUE : v);
        // Special handling of "negative zero" from the spec.
        Object key = k;
        if ((key instanceof Number) && ((Number) key).doubleValue() == ScriptRuntime.negativeZero) {
            key = ScriptRuntime.zeroObj;
        }
        entries.put(key, value);
        return this;
    }

    private Object js_delete(Object arg) {
        final Object e = entries.delete(arg);
        return Boolean.valueOf(e != null);
    }

    private Object js_get(Object arg) {
        final Object val = entries.get(arg);
        if (val == null) {
            return Undefined.instance;
        }
        if (val == NULL_VALUE) {
            return null;
        }
        return val;
    }

    private Object js_has(Object arg) {
        return Boolean.valueOf(entries.has(arg));
    }

    private Object js_getSize() {
        return Integer.valueOf(entries.size());
    }

    private Object js_iterator(Scriptable scope, NativeCollectionIterator.Type type) {
        return new NativeCollectionIterator(scope, ITERATOR_TAG, type, entries.iterator());
    }

    private Object js_clear() {
        entries.clear();
        return Undefined.instance;
    }

    private Object js_forEach(Context cx, Scriptable scope, Object arg1, Object arg2) {
        if (!(arg1 instanceof Callable)) {
            throw ScriptRuntime.typeErrorById(
                    "msg.isnt.function", arg1, ScriptRuntime.typeof(arg1));
        }
        final Callable f = (Callable) arg1;

        boolean isStrict = cx.isStrictMode();
        Iterator<Hashtable.Entry> i = entries.iterator();
        while (i.hasNext()) {
            // Per spec must convert every time so that primitives are always regenerated...
            Scriptable thisObj = ScriptRuntime.toObjectOrNull(cx, arg2, scope);

            if (thisObj == null && !isStrict) {
                thisObj = scope;
            }
            if (thisObj == null) {
                thisObj = Undefined.SCRIPTABLE_UNDEFINED;
            }

            final Hashtable.Entry e = i.next();
            Object val = e.value;
            if (val == NULL_VALUE) {
                val = null;
            }

            f.call(cx, scope, thisObj, new Object[] {val, e.key, this});
        }
        return Undefined.instance;
    }

    /**
     * If an "iterable" object was passed to the constructor, there are many many things to do...
     * Make this static because NativeWeakMap has the exact same requirement.
     */
    static void loadFromIterable(Context cx, Scriptable scope, ScriptableObject map, Object arg1) {
        if ((arg1 == null) || Undefined.instance.equals(arg1)) {
            return;
        }

        // Call the "[Symbol.iterator]" property as a function.
        final Object ito = ScriptRuntime.callIterator(arg1, cx, scope);
        if (Undefined.instance.equals(ito)) {
            // Per spec, ignore if the iterator is undefined
            return;
        }

        // Find the "add" function of our own prototype, since it might have
        // been replaced. Since we're not fully constructed yet, create a dummy instance
        // so that we can get our own prototype.
        Scriptable proto = ScriptableObject.getClassPrototype(scope, map.getClassName());
        final Callable set = ScriptRuntime.getPropFunctionAndThis(proto, "set", cx, scope);
        ScriptRuntime.lastStoredScriptable(cx);

<<<<<<< HEAD
        ScriptRuntime.loadFromIterable(
                cx,
                scope,
                arg1,
                (key, value) -> {
                    set.call(cx, scope, map, new Object[] {key, value});
                });
=======
        // Finally, run through all the iterated values and add them!
        try (IteratorLikeIterable it = new IteratorLikeIterable(cx, scope, ito)) {
            for (Object val : it) {
                Scriptable sVal = ScriptableObject.ensureScriptable(val);
                if (sVal instanceof Symbol) {
                    throw ScriptRuntime.typeErrorById(
                            "msg.arg.not.object", ScriptRuntime.typeof(sVal));
                }
                Object finalKey = sVal.get(0, sVal);
                if (finalKey == NOT_FOUND) {
                    finalKey = Undefined.instance;
                }
                Object finalVal = sVal.get(1, sVal);
                if (finalVal == NOT_FOUND) {
                    finalVal = Undefined.instance;
                }
                set.call(cx, scope, map, new Object[] {finalKey, finalVal});
            }
        }
>>>>>>> aa278018
    }

    private static NativeMap realThis(Scriptable thisObj, IdFunctionObject f) {
        final NativeMap nm = ensureType(thisObj, NativeMap.class, f);
        if (!nm.instanceOfMap) {
            // Check for "Map internal data tag"
            throw ScriptRuntime.typeErrorById("msg.incompat.call", f.getFunctionName());
        }

        return nm;
    }

    @Override
    protected void initPrototypeId(int id) {
        switch (id) {
            case SymbolId_getSize:
                initPrototypeMethod(MAP_TAG, id, NativeSet.GETSIZE, "get size", 0);
                return;
            case SymbolId_toStringTag:
                initPrototypeValue(
                        SymbolId_toStringTag,
                        SymbolKey.TO_STRING_TAG,
                        getClassName(),
                        DONTENUM | READONLY);
                return;
                // fallthrough
        }

        String s, fnName = null;
        int arity;
        switch (id) {
            case Id_constructor:
                arity = 0;
                s = "constructor";
                break;
            case Id_set:
                arity = 2;
                s = "set";
                break;
            case Id_get:
                arity = 1;
                s = "get";
                break;
            case Id_delete:
                arity = 1;
                s = "delete";
                break;
            case Id_has:
                arity = 1;
                s = "has";
                break;
            case Id_clear:
                arity = 0;
                s = "clear";
                break;
            case Id_keys:
                arity = 0;
                s = "keys";
                break;
            case Id_values:
                arity = 0;
                s = "values";
                break;
            case Id_entries:
                arity = 0;
                s = "entries";
                break;
            case Id_forEach:
                arity = 1;
                s = "forEach";
                break;
            default:
                throw new IllegalArgumentException(String.valueOf(id));
        }
        initPrototypeMethod(MAP_TAG, id, s, fnName, arity);
    }

    @Override
    protected int findPrototypeId(Symbol k) {
        if (NativeSet.GETSIZE.equals(k)) {
            return SymbolId_getSize;
        }
        if (SymbolKey.ITERATOR.equals(k)) {
            // ECMA spec says that the "Symbol.iterator" property of the prototype has the
            // "same value" as the "entries" property. We implement this by returning the
            // ID of "entries" when the iterator symbol is accessed.
            return Id_entries;
        }
        if (SymbolKey.TO_STRING_TAG.equals(k)) {
            return SymbolId_toStringTag;
        }
        return 0;
    }

<<<<<<< HEAD
    // #string_id_map#

    @Override
    protected int findPrototypeId(String s) {
        int id;
        // #generated# Last update: 2021-03-21 09:51:14 MEZ
=======
    @Override
    protected int findPrototypeId(String s) {
        int id;
>>>>>>> aa278018
        switch (s) {
            case "constructor":
                id = Id_constructor;
                break;
            case "set":
                id = Id_set;
                break;
            case "get":
                id = Id_get;
                break;
            case "delete":
                id = Id_delete;
                break;
            case "has":
                id = Id_has;
                break;
            case "clear":
                id = Id_clear;
                break;
            case "keys":
                id = Id_keys;
                break;
            case "values":
                id = Id_values;
                break;
            case "entries":
                id = Id_entries;
                break;
            case "forEach":
                id = Id_forEach;
                break;
            default:
                id = 0;
                break;
        }
<<<<<<< HEAD
        // #/generated#
=======
>>>>>>> aa278018
        return id;
    }

    // Note that "SymbolId_iterator" is not present here. That's because the spec
    // requires that it be the same value as the "entries" prototype property.
    private static final int Id_constructor = 1,
            Id_set = 2,
            Id_get = 3,
            Id_delete = 4,
            Id_has = 5,
            Id_clear = 6,
            Id_keys = 7,
            Id_values = 8,
            Id_entries = 9,
            Id_forEach = 10,
            SymbolId_getSize = 11,
            SymbolId_toStringTag = 12,
            MAX_PROTOTYPE_ID = SymbolId_toStringTag;
<<<<<<< HEAD

    // #/string_id_map#
=======
>>>>>>> aa278018
}<|MERGE_RESOLUTION|>--- conflicted
+++ resolved
@@ -189,37 +189,10 @@
         // so that we can get our own prototype.
         Scriptable proto = ScriptableObject.getClassPrototype(scope, map.getClassName());
         final Callable set = ScriptRuntime.getPropFunctionAndThis(proto, "set", cx, scope);
-        ScriptRuntime.lastStoredScriptable(cx);
-
-<<<<<<< HEAD
-        ScriptRuntime.loadFromIterable(
-                cx,
-                scope,
-                arg1,
-                (key, value) -> {
-                    set.call(cx, scope, map, new Object[] {key, value});
-                });
-=======
-        // Finally, run through all the iterated values and add them!
-        try (IteratorLikeIterable it = new IteratorLikeIterable(cx, scope, ito)) {
-            for (Object val : it) {
-                Scriptable sVal = ScriptableObject.ensureScriptable(val);
-                if (sVal instanceof Symbol) {
-                    throw ScriptRuntime.typeErrorById(
-                            "msg.arg.not.object", ScriptRuntime.typeof(sVal));
-                }
-                Object finalKey = sVal.get(0, sVal);
-                if (finalKey == NOT_FOUND) {
-                    finalKey = Undefined.instance;
-                }
-                Object finalVal = sVal.get(1, sVal);
-                if (finalVal == NOT_FOUND) {
-                    finalVal = Undefined.instance;
-                }
-                set.call(cx, scope, map, new Object[] {finalKey, finalVal});
-            }
-        }
->>>>>>> aa278018
+
+        ScriptRuntime.loadFromIterable(cx, scope, arg1, (key, value) -> {
+            set.call(cx, scope, map, new Object[] { key, value });
+        });
     }
 
     private static NativeMap realThis(Scriptable thisObj, IdFunctionObject f) {
@@ -314,18 +287,9 @@
         return 0;
     }
 
-<<<<<<< HEAD
-    // #string_id_map#
-
     @Override
     protected int findPrototypeId(String s) {
         int id;
-        // #generated# Last update: 2021-03-21 09:51:14 MEZ
-=======
-    @Override
-    protected int findPrototypeId(String s) {
-        int id;
->>>>>>> aa278018
         switch (s) {
             case "constructor":
                 id = Id_constructor;
@@ -361,10 +325,6 @@
                 id = 0;
                 break;
         }
-<<<<<<< HEAD
-        // #/generated#
-=======
->>>>>>> aa278018
         return id;
     }
 
@@ -383,9 +343,4 @@
             SymbolId_getSize = 11,
             SymbolId_toStringTag = 12,
             MAX_PROTOTYPE_ID = SymbolId_toStringTag;
-<<<<<<< HEAD
-
-    // #/string_id_map#
-=======
->>>>>>> aa278018
 }