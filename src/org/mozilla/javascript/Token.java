/* -*- Mode: java; tab-width: 8; indent-tabs-mode: nil; c-basic-offset: 4 -*-
 *
 * This Source Code Form is subject to the terms of the Mozilla Public
 * License, v. 2.0. If a copy of the MPL was not distributed with this
 * file, You can obtain one at http://mozilla.org/MPL/2.0/. */

package org.mozilla.javascript;

/**
 * This class implements the JavaScript scanner.
 *
 * It is based on the C source files jsscan.c and jsscan.h
 * in the jsref package.
 *
 * @see org.mozilla.javascript.Parser
 *
 * @author Mike McCabe
 * @author Brendan Eich
 */

public class Token
{
    public static enum CommentType {
        LINE, BLOCK_COMMENT, JSDOC, HTML
    }

    // debug flags
    public static final boolean printTrees = false;
    static final boolean printICode = false;
    static final boolean printNames = printTrees || printICode;

    /**
     * Token types.  These values correspond to JSTokenType values in
     * jsscan.c.
     */

    public final static int
    // start enum
        ERROR          = -1, // well-known as the only code < EOF
        EOF            = 0,  // end of file token - (not EOF_CHAR)
        EOL            = 1,  // end of line

        // Interpreter reuses the following as bytecodes
        FIRST_BYTECODE_TOKEN    = 2,

        ENTERWITH      = 2,
        LEAVEWITH      = 3,
        RETURN         = 4,
        GOTO           = 5,
        IFEQ           = 6,
        IFNE           = 7,
        SETNAME        = 8,
        BITOR          = 9,
        BITXOR         = 10,
        BITAND         = 11,
        EQ             = 12,
        NE             = 13,
        LT             = 14,
        LE             = 15,
        GT             = 16,
        GE             = 17,
        LSH            = 18,
        RSH            = 19,
        URSH           = 20,
        ADD            = 21,
        SUB            = 22,
        MUL            = 23,
        DIV            = 24,
        MOD            = 25,
        NOT            = 26,
        BITNOT         = 27,
        POS            = 28,
        NEG            = 29,
        NEW            = 30,
        DELPROP        = 31,
        TYPEOF         = 32,
        GETPROP        = 33,
        GETPROPNOWARN  = 34,
        SETPROP        = 35,
        GETELEM        = 36,
        SETELEM        = 37,
        CALL           = 38,
        NAME           = 39,
        NUMBER         = 40,
        STRING         = 41,
        NULL           = 42,
        THIS           = 43,
        FALSE          = 44,
        TRUE           = 45,
        SHEQ           = 46,   // shallow equality (===)
        SHNE           = 47,   // shallow inequality (!==)
        REGEXP         = 48,
        BINDNAME       = 49,
        THROW          = 50,
        RETHROW        = 51, // rethrow caught exception: catch (e if ) use it
        IN             = 52,
        INSTANCEOF     = 53,
        LOCAL_LOAD     = 54,
        GETVAR         = 55,
        SETVAR         = 56,
        CATCH_SCOPE    = 57,
        ENUM_INIT_KEYS = 58,
        ENUM_INIT_VALUES = 59,
        ENUM_INIT_ARRAY= 60,
        ENUM_INIT_VALUES_IN_ORDER = 61,
        ENUM_NEXT      = 62,
        ENUM_ID        = 63,
        THISFN         = 64,
        RETURN_RESULT  = 65, // to return previously stored return result
        ARRAYLIT       = 66, // array literal
        OBJECTLIT      = 67, // object literal
        GET_REF        = 68, // *reference
        SET_REF        = 69, // *reference    = something
        DEL_REF        = 70, // delete reference
        REF_CALL       = 71, // f(args)    = something or f(args)++
        REF_SPECIAL    = 72, // reference for special properties like __proto
        YIELD          = 73,  // JS 1.7 yield pseudo keyword
        STRICT_SETNAME = 74,

        // For XML support:
        DEFAULTNAMESPACE = 75, // default xml namespace =
        ESCXMLATTR     = 76,
        ESCXMLTEXT     = 77,
        REF_MEMBER     = 78, // Reference for x.@y, x..y etc.
        REF_NS_MEMBER  = 79, // Reference for x.ns::y, x..ns::y etc.
        REF_NAME       = 80, // Reference for @y, @[y] etc.
        REF_NS_NAME    = 81; // Reference for ns::y, @ns::y@[y] etc.

        // End of interpreter bytecodes
    public final static int
        LAST_BYTECODE_TOKEN    = REF_NS_NAME,

        TRY            = 82,
        SEMI           = 83,  // semicolon
        LB             = 84,  // left and right brackets
        RB             = 85,
        LC             = 86,  // left and right curlies (braces)
        RC             = 87,
        LP             = 88,  // left and right parentheses
        RP             = 89,
        COMMA          = 90,  // comma operator

        ASSIGN         = 91,  // simple assignment  (=)
        ASSIGN_BITOR   = 92,  // |=
        ASSIGN_BITXOR  = 93,  // ^=
        ASSIGN_BITAND  = 94,  // |=
        ASSIGN_LSH     = 95,  // <<=
        ASSIGN_RSH     = 96,  // >>=
        ASSIGN_URSH    = 97,  // >>>=
        ASSIGN_ADD     = 98,  // +=
        ASSIGN_SUB     = 99,  // -=
        ASSIGN_MUL     = 100,  // *=
        ASSIGN_DIV     = 101,  // /=
        ASSIGN_MOD     = 102;  // %=

    public final static int
        FIRST_ASSIGN   = ASSIGN,
        LAST_ASSIGN    = ASSIGN_MOD,

        HOOK           = 103, // conditional (?:)
        COLON          = 104,
        OR             = 105, // logical or (||)
        AND            = 106, // logical and (&&)
        INC            = 107, // increment/decrement (++ --)
        DEC            = 108,
        DOT            = 109, // member operator (.)
        FUNCTION       = 110, // function keyword
        EXPORT         = 111, // export keyword
        IMPORT         = 112, // import keyword
        IF             = 113, // if keyword
        ELSE           = 114, // else keyword
        SWITCH         = 115, // switch keyword
        CASE           = 116, // case keyword
        DEFAULT        = 117, // default keyword
        WHILE          = 118, // while keyword
        DO             = 119, // do keyword
        FOR            = 120, // for keyword
        BREAK          = 121, // break keyword
        CONTINUE       = 122, // continue keyword
        VAR            = 123, // var keyword
        WITH           = 124, // with keyword
        CATCH          = 125, // catch keyword
        FINALLY        = 126, // finally keyword
        VOID           = 127, // void keyword
        RESERVED       = 128, // reserved keywords

        EMPTY          = 129,

        /* types used for the parse tree - these never get returned
         * by the scanner.
         */

        BLOCK          = 130, // statement block
        LABEL          = 131, // label
        TARGET         = 132,
        LOOP           = 133,
        EXPR_VOID      = 134, // expression statement in functions
        EXPR_RESULT    = 135, // expression statement in scripts
        JSR            = 136,
        SCRIPT         = 137, // top-level node for entire script
        TYPEOFNAME     = 138, // for typeof(simple-name)
        USE_STACK      = 139,
        SETPROP_OP     = 140, // x.y op= something
        SETELEM_OP     = 141, // x[y] op= something
        LOCAL_BLOCK    = 142,
        SET_REF_OP     = 143, // *reference op= something

        // For XML support:
        DOTDOT         = 144,  // member operator (..)
        COLONCOLON     = 145,  // namespace::name
        XML            = 146,  // XML type
        DOTQUERY       = 147,  // .() -- e.g., x.emps.emp.(name == "terry")
        XMLATTR        = 148,  // @
        XMLEND         = 149,

        // Optimizer-only-tokens
        TO_OBJECT      = 150,
        TO_DOUBLE      = 151,

<<<<<<< HEAD
        GET            = 152,  // JS 1.5 get pseudo keyword
        SET            = 153,  // JS 1.5 set pseudo keyword
        LET            = 154,  // JS 1.7 let pseudo keyword
        CONST          = 155,
        SETCONST       = 156,
        SETCONSTVAR    = 157,
        ARRAYCOMP      = 158,  // array comprehension
        LETEXPR        = 159,
        WITHEXPR       = 160,
        DEBUGGER       = 161,
        COMMENT        = 162,
        GENEXPR        = 163,
        METHOD         = 164,  // ES6 MethodDefinition
=======
        GET            = 151,  // JS 1.5 get pseudo keyword
        SET            = 152,  // JS 1.5 set pseudo keyword
        LET            = 153,  // JS 1.7 let pseudo keyword
        CONST          = 154,
        SETCONST       = 155,
        SETCONSTVAR    = 156,
        ARRAYCOMP      = 157,  // array comprehension
        LETEXPR        = 158,
        WITHEXPR       = 159,
        DEBUGGER       = 160,
        COMMENT        = 161,
        GENEXPR        = 162,
        METHOD         = 163,  // ES6 MethodDefinition
        ARROW          = 164,  // ES6 ArrowFunction
>>>>>>> 318da76b
        LAST_TOKEN     = 165;

    /**
     * Returns a name for the token.  If Rhino is compiled with certain
     * hardcoded debugging flags in this file, it calls {@code #typeToName};
     * otherwise it returns a string whose value is the token number.
     */
    public static String name(int token)
    {
        if (!printNames) {
            return String.valueOf(token);
        }
        return typeToName(token);
    }

    /**
     * Always returns a human-readable string for the token name.
     * For instance, {@link #FINALLY} has the name "FINALLY".
     * @param token the token code
     * @return the actual name for the token code
     */
    public static String typeToName(int token) {
        switch (token) {
          case ERROR:           return "ERROR";
          case EOF:             return "EOF";
          case EOL:             return "EOL";
          case ENTERWITH:       return "ENTERWITH";
          case LEAVEWITH:       return "LEAVEWITH";
          case RETURN:          return "RETURN";
          case GOTO:            return "GOTO";
          case IFEQ:            return "IFEQ";
          case IFNE:            return "IFNE";
          case SETNAME:         return "SETNAME";
          case BITOR:           return "BITOR";
          case BITXOR:          return "BITXOR";
          case BITAND:          return "BITAND";
          case EQ:              return "EQ";
          case NE:              return "NE";
          case LT:              return "LT";
          case LE:              return "LE";
          case GT:              return "GT";
          case GE:              return "GE";
          case LSH:             return "LSH";
          case RSH:             return "RSH";
          case URSH:            return "URSH";
          case ADD:             return "ADD";
          case SUB:             return "SUB";
          case MUL:             return "MUL";
          case DIV:             return "DIV";
          case MOD:             return "MOD";
          case NOT:             return "NOT";
          case BITNOT:          return "BITNOT";
          case POS:             return "POS";
          case NEG:             return "NEG";
          case NEW:             return "NEW";
          case DELPROP:         return "DELPROP";
          case TYPEOF:          return "TYPEOF";
          case GETPROP:         return "GETPROP";
          case GETPROPNOWARN:   return "GETPROPNOWARN";
          case SETPROP:         return "SETPROP";
          case GETELEM:         return "GETELEM";
          case SETELEM:         return "SETELEM";
          case CALL:            return "CALL";
          case NAME:            return "NAME";
          case NUMBER:          return "NUMBER";
          case STRING:          return "STRING";
          case NULL:            return "NULL";
          case THIS:            return "THIS";
          case FALSE:           return "FALSE";
          case TRUE:            return "TRUE";
          case SHEQ:            return "SHEQ";
          case SHNE:            return "SHNE";
          case REGEXP:          return "REGEXP";
          case BINDNAME:        return "BINDNAME";
          case THROW:           return "THROW";
          case RETHROW:         return "RETHROW";
          case IN:              return "IN";
          case INSTANCEOF:      return "INSTANCEOF";
          case LOCAL_LOAD:      return "LOCAL_LOAD";
          case GETVAR:          return "GETVAR";
          case SETVAR:          return "SETVAR";
          case CATCH_SCOPE:     return "CATCH_SCOPE";
          case ENUM_INIT_KEYS:  return "ENUM_INIT_KEYS";
          case ENUM_INIT_VALUES:return "ENUM_INIT_VALUES";
          case ENUM_INIT_ARRAY: return "ENUM_INIT_ARRAY";
          case ENUM_INIT_VALUES_IN_ORDER: return "ENUM_INIT_VALUES_IN_ORDER";
          case ENUM_NEXT:       return "ENUM_NEXT";
          case ENUM_ID:         return "ENUM_ID";
          case THISFN:          return "THISFN";
          case RETURN_RESULT:   return "RETURN_RESULT";
          case ARRAYLIT:        return "ARRAYLIT";
          case OBJECTLIT:       return "OBJECTLIT";
          case GET_REF:         return "GET_REF";
          case SET_REF:         return "SET_REF";
          case DEL_REF:         return "DEL_REF";
          case REF_CALL:        return "REF_CALL";
          case REF_SPECIAL:     return "REF_SPECIAL";
          case DEFAULTNAMESPACE:return "DEFAULTNAMESPACE";
          case ESCXMLTEXT:      return "ESCXMLTEXT";
          case ESCXMLATTR:      return "ESCXMLATTR";
          case REF_MEMBER:      return "REF_MEMBER";
          case REF_NS_MEMBER:   return "REF_NS_MEMBER";
          case REF_NAME:        return "REF_NAME";
          case REF_NS_NAME:     return "REF_NS_NAME";
          case TRY:             return "TRY";
          case SEMI:            return "SEMI";
          case LB:              return "LB";
          case RB:              return "RB";
          case LC:              return "LC";
          case RC:              return "RC";
          case LP:              return "LP";
          case RP:              return "RP";
          case COMMA:           return "COMMA";
          case ASSIGN:          return "ASSIGN";
          case ASSIGN_BITOR:    return "ASSIGN_BITOR";
          case ASSIGN_BITXOR:   return "ASSIGN_BITXOR";
          case ASSIGN_BITAND:   return "ASSIGN_BITAND";
          case ASSIGN_LSH:      return "ASSIGN_LSH";
          case ASSIGN_RSH:      return "ASSIGN_RSH";
          case ASSIGN_URSH:     return "ASSIGN_URSH";
          case ASSIGN_ADD:      return "ASSIGN_ADD";
          case ASSIGN_SUB:      return "ASSIGN_SUB";
          case ASSIGN_MUL:      return "ASSIGN_MUL";
          case ASSIGN_DIV:      return "ASSIGN_DIV";
          case ASSIGN_MOD:      return "ASSIGN_MOD";
          case HOOK:            return "HOOK";
          case COLON:           return "COLON";
          case OR:              return "OR";
          case AND:             return "AND";
          case INC:             return "INC";
          case DEC:             return "DEC";
          case DOT:             return "DOT";
          case FUNCTION:        return "FUNCTION";
          case EXPORT:          return "EXPORT";
          case IMPORT:          return "IMPORT";
          case IF:              return "IF";
          case ELSE:            return "ELSE";
          case SWITCH:          return "SWITCH";
          case CASE:            return "CASE";
          case DEFAULT:         return "DEFAULT";
          case WHILE:           return "WHILE";
          case DO:              return "DO";
          case FOR:             return "FOR";
          case BREAK:           return "BREAK";
          case CONTINUE:        return "CONTINUE";
          case VAR:             return "VAR";
          case WITH:            return "WITH";
          case CATCH:           return "CATCH";
          case FINALLY:         return "FINALLY";
          case VOID:            return "VOID";
          case RESERVED:        return "RESERVED";
          case EMPTY:           return "EMPTY";
          case BLOCK:           return "BLOCK";
          case LABEL:           return "LABEL";
          case TARGET:          return "TARGET";
          case LOOP:            return "LOOP";
          case EXPR_VOID:       return "EXPR_VOID";
          case EXPR_RESULT:     return "EXPR_RESULT";
          case JSR:             return "JSR";
          case SCRIPT:          return "SCRIPT";
          case TYPEOFNAME:      return "TYPEOFNAME";
          case USE_STACK:       return "USE_STACK";
          case SETPROP_OP:      return "SETPROP_OP";
          case SETELEM_OP:      return "SETELEM_OP";
          case LOCAL_BLOCK:     return "LOCAL_BLOCK";
          case SET_REF_OP:      return "SET_REF_OP";
          case DOTDOT:          return "DOTDOT";
          case COLONCOLON:      return "COLONCOLON";
          case XML:             return "XML";
          case DOTQUERY:        return "DOTQUERY";
          case XMLATTR:         return "XMLATTR";
          case XMLEND:          return "XMLEND";
          case TO_OBJECT:       return "TO_OBJECT";
          case TO_DOUBLE:       return "TO_DOUBLE";
          case GET:             return "GET";
          case SET:             return "SET";
          case LET:             return "LET";
          case YIELD:           return "YIELD";
          case CONST:           return "CONST";
          case SETCONST:        return "SETCONST";
          case ARRAYCOMP:       return "ARRAYCOMP";
          case WITHEXPR:        return "WITHEXPR";
          case LETEXPR:         return "LETEXPR";
          case DEBUGGER:        return "DEBUGGER";
          case COMMENT:         return "COMMENT";
          case GENEXPR:         return "GENEXPR";
          case METHOD:          return "METHOD";
        }

        // Token without name
        throw new IllegalStateException(String.valueOf(token));
    }

    /**
     * Convert a keyword token to a name string for use with the
     * {@link Context#FEATURE_RESERVED_KEYWORD_AS_IDENTIFIER} feature.
     * @param token A token
     * @return the corresponding name string
     */
    public static String keywordToName(int token) {
        switch (token) {
            case Token.BREAK:      return "break";
            case Token.CASE:       return "case";
            case Token.CONTINUE:   return "continue";
            case Token.DEFAULT:    return "default";
            case Token.DELPROP:    return "delete";
            case Token.DO:         return "do";
            case Token.ELSE:       return "else";
            case Token.FALSE:      return "false";
            case Token.FOR:        return "for";
            case Token.FUNCTION:   return "function";
            case Token.IF:         return "if";
            case Token.IN:         return "in";
            case Token.LET:        return "let";
            case Token.NEW:        return "new";
            case Token.NULL:       return "null";
            case Token.RETURN:     return "return";
            case Token.SWITCH:     return "switch";
            case Token.THIS:       return "this";
            case Token.TRUE:       return "true";
            case Token.TYPEOF:     return "typeof";
            case Token.VAR:        return "var";
            case Token.VOID:       return "void";
            case Token.WHILE:      return "while";
            case Token.WITH:       return "with";
            case Token.YIELD:      return "yield";
            case Token.CATCH:      return "catch";
            case Token.CONST:      return "const";
            case Token.DEBUGGER:   return "debugger";
            case Token.FINALLY:    return "finally";
            case Token.INSTANCEOF: return "instanceof";
            case Token.THROW:      return "throw";
            case Token.TRY:        return "try";
            default:               return null;
        }
    }

    /**
     * Return true if the passed code is a valid Token constant.
     * @param code a potential token code
     * @return true if it's a known token
     */
    public static boolean isValidToken(int code) {
        return code >= ERROR
                && code <= LAST_TOKEN;
    }
}<|MERGE_RESOLUTION|>--- conflicted
+++ resolved
@@ -217,7 +217,6 @@
         TO_OBJECT      = 150,
         TO_DOUBLE      = 151,
 
-<<<<<<< HEAD
         GET            = 152,  // JS 1.5 get pseudo keyword
         SET            = 153,  // JS 1.5 set pseudo keyword
         LET            = 154,  // JS 1.7 let pseudo keyword
@@ -231,23 +230,8 @@
         COMMENT        = 162,
         GENEXPR        = 163,
         METHOD         = 164,  // ES6 MethodDefinition
-=======
-        GET            = 151,  // JS 1.5 get pseudo keyword
-        SET            = 152,  // JS 1.5 set pseudo keyword
-        LET            = 153,  // JS 1.7 let pseudo keyword
-        CONST          = 154,
-        SETCONST       = 155,
-        SETCONSTVAR    = 156,
-        ARRAYCOMP      = 157,  // array comprehension
-        LETEXPR        = 158,
-        WITHEXPR       = 159,
-        DEBUGGER       = 160,
-        COMMENT        = 161,
-        GENEXPR        = 162,
-        METHOD         = 163,  // ES6 MethodDefinition
-        ARROW          = 164,  // ES6 ArrowFunction
->>>>>>> 318da76b
-        LAST_TOKEN     = 165;
+        ARROW          = 165,  // ES6 ArrowFunction
+        LAST_TOKEN     = 166;
 
     /**
      * Returns a name for the token.  If Rhino is compiled with certain
